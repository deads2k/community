aliases:
  sig-api-machinery-leads:
    - deads2k
    - fedebongio
    - jpbetz
    - sttts
  sig-apps-leads:
    - janetkuo
    - kow3ns
    - soltysh
  sig-architecture-leads:
    - derekwaynecarr
    - dims
    - johnbelamaric
  sig-auth-leads:
    - deads2k
    - enj
    - liggitt
    - mikedanese
    - ritazh
  sig-autoscaling-leads:
    - gjtempleton
    - maciekpytel
  sig-cli-leads:
    - ardaguclu
    - eddiezane
    - mpuckett159
    - soltysh
  sig-cloud-provider-leads:
    - andrewsykim
    - bridgetkromhout
    - cheftako
    - elmiko
    - nckturner
  sig-cluster-lifecycle-leads:
    - fabriziopandini
    - justinsb
    - neolit123
    - vincepri
  sig-contributor-experience-leads:
    - MadhavJivrajani
    - Priyankasaggu11929
    - kaslin
    - palnabarun
  sig-docs-leads:
    - divya-mohan0209
    - natalisucks
    - reylejano
<<<<<<< HEAD
    - salaxander
    - sftim
=======
>>>>>>> e4ae2d53
    - tengqm
  sig-etcd-leads:
    - ahrtr
    - jmhbnz
    - serathius
    - wenjiaswe
  sig-instrumentation-leads:
    - dashpole
    - dgrisonnet
    - logicalhan
    - rexagod
  sig-k8s-infra-leads:
    - BenTheElder
    - ameukam
    - dims
    - upodroid
  sig-multicluster-leads:
    - jeremyot
    - pmorie
  sig-network-leads:
    - aojea
    - danwinship
    - mikezappa87
    - shaneutt
    - thockin
  sig-node-leads:
    - SergeyKanzhelev
    - dchen1107
    - derekwaynecarr
    - mrunalp
  sig-release-leads:
    - Verolop
    - cpanato
    - jeremyrickard
    - justaugustus
    - puerco
    - saschagrunert
  sig-scalability-leads:
    - marseel
    - shyamjvs
    - wojtek-t
  sig-scheduling-leads:
    - Huang-Wei
    - ahg-g
    - alculquicondor
  sig-security-leads:
    - IanColdwater
    - tabbysable
  sig-storage-leads:
    - jsafrane
    - msau42
    - saad-ali
    - xing-yang
  sig-testing-leads:
    - BenTheElder
    - alvaroaleman
    - aojea
    - cjwagner
    - jbpratt
    - michelle192837
    - pohly
    - xmcqueen
  sig-ui-leads:
    - floreks
    - maciaszczykm
    - shu-mutou
  sig-windows-leads:
    - aravindhp
    - claudiubelu
    - jsturtevant
    - knabben
    - marosset
  wg-batch-leads:
    - alculquicondor
    - mwielgus
    - soltysh
    - swatisehgal
  wg-data-protection-leads:
    - xing-yang
    - yuxiangqian
  wg-device-management-leads:
    - johnbelamaric
    - klueska
    - pohly
  wg-lts-leads:
    - jeremyrickard
    - liggitt
    - micahhausler
  wg-policy-leads:
    - JimBugwadia
    - poonam-lamba
    - sudermanjr
  wg-serving-leads:
    - ArangoGutierrez
    - Jeffwan
    - SergeyKanzhelev
    - terrytangyuan
  wg-structured-logging-leads:
    - mengjiao-liu
    - pohly
  committee-code-of-conduct:
    - AnaMMedina21
    - endocrimes
    - hlipsig
    - jeremyrickard
    - salaxander
  committee-security-response:
    - SaranBalaji90
    - cjcullen
    - cji
    - enj
    - joelsmith
    - micahhausler
    - ritazh
    - tabbysable
  committee-steering:
    - BenTheElder
    - justaugustus
    - mrbobbytables
    - pacoxu
    - palnabarun
    - pohly
    - soltysh
## BEGIN CUSTOM CONTENT
  provider-aws:
    - justinsb
    - nckturner
    - wongma7
  provider-azure:
    - craiglpeters
    - feiskyer
    - khenidak
  provider-gcp:
    - abgworrall
  provider-ibmcloud:
    - spzala
  provider-openstack:
    - dulek
    - jichenjc
    - kayrus
    - zetaab
  provider-vmware:
    - cantbewong
    - frapposelli
## END CUSTOM CONTENT<|MERGE_RESOLUTION|>--- conflicted
+++ resolved
@@ -46,11 +46,7 @@
     - divya-mohan0209
     - natalisucks
     - reylejano
-<<<<<<< HEAD
     - salaxander
-    - sftim
-=======
->>>>>>> e4ae2d53
     - tengqm
   sig-etcd-leads:
     - ahrtr
