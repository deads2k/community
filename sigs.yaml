sigs:
- dir: sig-api-machinery
  name: API Machinery
  mission_statement: >
    Covers all aspects of API server, API registration and discovery, generic API
    CRUD semantics, admission control, encoding/decoding, conversion, defaulting,
    persistence layer (etcd), OpenAPI, CustomResourceDefinition, garbage collection,
    and client libraries.

  charter_link: charter.md
  label: api-machinery
  leadership:
    chairs:
    - github: deads2k
      name: David Eads
      company: Red Hat
    - github: fedebongio
      name: Federico Bongiovanni
      company: Google
    tech_leads:
    - github: deads2k
      name: David Eads
      company: Red Hat
    - github: jpbetz
      name: Joe Betz
      company: Google
    - github: sttts
      name: Stefan Schimanski
      company: Upbound
  meetings:
  - description: Kubebuilder Meeting
    day: Thursday
    time: "11:00"
    tz: PT (Pacific Time)
    frequency: biweekly
    archive_url: https://docs.google.com/document/d/1GbSkHAxIaFTm2fL92z3WeWrCtnIjXfr7gNZSySLHhmk/edit?usp=sharing
    recordings_url: https://www.youtube.com/playlist?list=PL69nYSiGNLP0SOaFeA9f3dwdCNECEKkX3
  - description: Regular SIG Meeting
    day: Wednesday
    time: "11:00"
    tz: PT (Pacific Time)
    frequency: biweekly
    url: https://zoom.us/my/apimachinery
    archive_url: https://goo.gl/0lbiM9
    recordings_url: https://www.youtube.com/playlist?list=PL69nYSiGNLP21oW3hbLyjjj4XhrwKxH2R
  contact:
    slack: sig-api-machinery
    mailing_list: https://groups.google.com/forum/#!forum/kubernetes-sig-api-machinery
    teams:
    - name: sig-api-machinery-api-reviews
      description: API Changes and Reviews (API Machinery APIs, NOT all APIs)
    - name: sig-api-machinery-bugs
      description: Bug Triage and Troubleshooting
    - name: sig-api-machinery-feature-requests
      description: Feature Requests
    - name: sig-api-machinery-misc
      description: General Discussion
    - name: sig-api-machinery-pr-reviews
      description: PR Reviews
    - name: sig-api-machinery-proposals
      description: Design Proposals
    - name: sig-api-machinery-test-failures
      description: Test Failures and Triage
    liaison:
      github: palnabarun
      name: Nabarun Pal
  subprojects:
  - name: cel-admission-webhook
    owners:
    - https://raw.githubusercontent.com/kubernetes/cel-admission-webhook/main/OWNERS
  - name: component-base
    owners:
    - https://raw.githubusercontent.com/kubernetes-sigs/legacyflag/master/OWNERS
    - https://raw.githubusercontent.com/kubernetes/component-base/master/OWNERS
    - https://raw.githubusercontent.com/kubernetes/kubernetes/master/staging/src/k8s.io/component-base/OWNERS
    - https://raw.githubusercontent.com/kubernetes/kubernetes/master/staging/src/k8s.io/component-base/version/OWNERS
  - name: control-plane-features
    owners:
    - https://raw.githubusercontent.com/kubernetes-sigs/kube-storage-version-migrator/master/OWNERS
    - https://raw.githubusercontent.com/kubernetes-sigs/kubectl-check-ownerreferences/master/OWNERS
    - https://raw.githubusercontent.com/kubernetes/kubernetes/master/pkg/controller/garbagecollector/OWNERS
    - https://raw.githubusercontent.com/kubernetes/kubernetes/master/pkg/controller/namespace/OWNERS
    - https://raw.githubusercontent.com/kubernetes/kubernetes/master/pkg/controller/resourcequota/OWNERS
    - https://raw.githubusercontent.com/kubernetes/kubernetes/master/pkg/quota/v1/OWNERS
  - name: idl-schema-client-pipeline
    owners:
    - https://raw.githubusercontent.com/kubernetes-client/gen/master/OWNERS
    - https://raw.githubusercontent.com/kubernetes-sigs/structured-merge-diff/master/OWNERS
    - https://raw.githubusercontent.com/kubernetes/code-generator/master/OWNERS
    - https://raw.githubusercontent.com/kubernetes/gengo/master/OWNERS
    - https://raw.githubusercontent.com/kubernetes/kube-openapi/master/OWNERS
    - https://raw.githubusercontent.com/kubernetes/kubernetes/master/staging/src/k8s.io/code-generator/OWNERS
  - name: json
    owners:
    - https://raw.githubusercontent.com/kubernetes-sigs/json/main/OWNERS
  - name: kubernetes-clients
    owners:
    - https://raw.githubusercontent.com/kubernetes-client/c/master/OWNERS
    - https://raw.githubusercontent.com/kubernetes-client/csharp/master/OWNERS
    - https://raw.githubusercontent.com/kubernetes-client/go-base/master/OWNERS
    - https://raw.githubusercontent.com/kubernetes-client/go/master/OWNERS
    - https://raw.githubusercontent.com/kubernetes-client/haskell/master/OWNERS
    - https://raw.githubusercontent.com/kubernetes-client/java/master/OWNERS
    - https://raw.githubusercontent.com/kubernetes-client/javascript/master/OWNERS
    - https://raw.githubusercontent.com/kubernetes-client/perl/master/OWNERS
    - https://raw.githubusercontent.com/kubernetes-client/python-base/master/OWNERS
    - https://raw.githubusercontent.com/kubernetes-client/python/master/OWNERS
    - https://raw.githubusercontent.com/kubernetes-client/ruby/master/OWNERS
    - https://raw.githubusercontent.com/kubernetes-sigs/clientgofix/master/OWNERS
    - https://raw.githubusercontent.com/kubernetes/client-go/master/OWNERS
    - https://raw.githubusercontent.com/kubernetes/kubernetes/master/staging/src/k8s.io/client-go/OWNERS
  - name: server-api-aggregation
    owners:
    - https://raw.githubusercontent.com/kubernetes/kube-aggregator/master/OWNERS
    - https://raw.githubusercontent.com/kubernetes/kubernetes/master/staging/src/k8s.io/kube-aggregator/OWNERS
  - name: server-binaries
    owners:
    - https://raw.githubusercontent.com/kubernetes/kubernetes/master/cmd/cloud-controller-manager/OWNERS
    - https://raw.githubusercontent.com/kubernetes/kubernetes/master/cmd/kube-apiserver/OWNERS
    - https://raw.githubusercontent.com/kubernetes/kubernetes/master/cmd/kube-controller-manager/OWNERS
    - https://raw.githubusercontent.com/kubernetes/kubernetes/master/pkg/controlplane/OWNERS
    - https://raw.githubusercontent.com/kubernetes/kubernetes/master/pkg/kubeapiserver/OWNERS
    - https://raw.githubusercontent.com/kubernetes/kubernetes/master/staging/src/k8s.io/controller-manager/OWNERS
  - name: server-crd
    owners:
    - https://raw.githubusercontent.com/kubernetes/apiextensions-apiserver/master/OWNERS
    - https://raw.githubusercontent.com/kubernetes/kubernetes/master/staging/src/k8s.io/apiextensions-apiserver/OWNERS
  - name: server-frameworks
    owners:
    - https://raw.githubusercontent.com/kubernetes/apiserver/master/OWNERS
    - https://raw.githubusercontent.com/kubernetes/controller-manager/master/OWNERS
    - https://raw.githubusercontent.com/kubernetes/kubernetes/master/staging/src/k8s.io/apiserver/OWNERS
    - https://raw.githubusercontent.com/kubernetes/kubernetes/master/staging/src/k8s.io/controller-manager/OWNERS
  - name: server-sdk
    contact:
      mailing_list: https://groups.google.com/forum/#!forum/kubebuilder
    owners:
    - https://raw.githubusercontent.com/kubernetes-sigs/apiserver-builder-alpha/master/OWNERS
    - https://raw.githubusercontent.com/kubernetes-sigs/apiserver-runtime/master/OWNERS
    - https://raw.githubusercontent.com/kubernetes-sigs/controller-runtime/master/OWNERS
    - https://raw.githubusercontent.com/kubernetes-sigs/controller-tools/master/OWNERS
    - https://raw.githubusercontent.com/kubernetes-sigs/kubebuilder-declarative-pattern/master/OWNERS
    - https://raw.githubusercontent.com/kubernetes-sigs/kubebuilder-release-tools/master/OWNERS
    - https://raw.githubusercontent.com/kubernetes-sigs/kubebuilder/master/OWNERS
    - https://raw.githubusercontent.com/kubernetes/kubernetes/master/staging/src/k8s.io/sample-apiserver/OWNERS
    - https://raw.githubusercontent.com/kubernetes/kubernetes/master/staging/src/k8s.io/sample-controller/OWNERS
    - https://raw.githubusercontent.com/kubernetes/sample-apiserver/master/OWNERS
    - https://raw.githubusercontent.com/kubernetes/sample-controller/master/OWNERS
  - name: universal-machinery
    owners:
    - https://raw.githubusercontent.com/kubernetes/apimachinery/master/OWNERS
    - https://raw.githubusercontent.com/kubernetes/kubernetes/master/staging/src/k8s.io/apimachinery/OWNERS
  - name: yaml
    owners:
    - https://raw.githubusercontent.com/kubernetes-sigs/yaml/master/OWNERS
- dir: sig-apps
  name: Apps
  mission_statement: >
    Covers deploying and operating applications in Kubernetes. We focus on the developer
    and devops experience of running applications in Kubernetes. We discuss how to
    define and run apps in Kubernetes, demo relevant tools and projects, and discuss
    areas of friction that can lead to suggesting improvements or feature requests.

  charter_link: charter.md
  label: apps
  leadership:
    chairs:
    - github: janetkuo
      name: Janet Kuo
      company: Google
    - github: kow3ns
      name: Kenneth Owens
      company: Snowflake
    - github: soltysh
      name: Maciej Szulik
      company: Red Hat
    tech_leads:
    - github: janetkuo
      name: Janet Kuo
      company: Google
    - github: kow3ns
      name: Kenneth Owens
      company: Snowflake
    - github: soltysh
      name: Maciej Szulik
      company: Red Hat
    emeritus_leads:
    - github: mattfarina
      name: Matt Farina
    - github: prydonius
      name: Adnan Abdulhussein
  meetings:
  - description: Regular SIG Meeting
    day: Monday
    time: "9:00"
    tz: PT (Pacific Time)
    frequency: biweekly
    url: https://zoom.us/j/739385290?pwd=ekVmNGRjT214MGJkY1JUUUpPMVlJUT09
    archive_url: https://docs.google.com/document/d/1LZLBGW2wRDwAfdBNHJjFfk9CFoyZPcIYGWU7R1PQ3ng/edit#
    recordings_url: https://www.youtube.com/playlist?list=PL69nYSiGNLP2LMq7vznITnpd2Fk1YIZF3
  contact:
    slack: sig-apps
    mailing_list: https://groups.google.com/forum/#!forum/kubernetes-sig-apps
    teams:
    - name: sig-apps-api-reviews
      description: API Changes and Reviews
    - name: sig-apps-bugs
      description: Bug Triage and Troubleshooting
    - name: sig-apps-feature-requests
      description: Feature Requests
    - name: sig-apps-misc
      description: General Discussion
    - name: sig-apps-pr-reviews
      description: PR Reviews
    - name: sig-apps-proposals
      description: Design Proposals
    - name: sig-apps-test-failures
      description: Test Failures and Triage
    liaison:
      github: mrbobbytables
      name: Bob Killen
  subprojects:
  - name: application
    description: Application metadata descriptor CRD
    owners:
    - https://raw.githubusercontent.com/kubernetes-sigs/application/master/OWNERS
  - name: examples
    owners:
    - https://raw.githubusercontent.com/kubernetes/examples/master/OWNERS
  - name: execution-hook
    owners:
    - https://raw.githubusercontent.com/kubernetes-sigs/execution-hook/master/OWNERS
  - name: kompose
    contact:
      slack: kompose
    owners:
    - https://raw.githubusercontent.com/kubernetes/kompose/master/OWNERS
  - name: workloads-api
    description: The core workloads API, which is composed of the CronJob, DaemonSet,
      Deployment, Job, ReplicaSet, ReplicationController, PodDisruptionBudget and
      StatefulSet kinds
    owners:
    - https://raw.githubusercontent.com/kubernetes-sigs/jobset/main/OWNERS
    - https://raw.githubusercontent.com/kubernetes-sigs/lws/main/OWNERS
    - https://raw.githubusercontent.com/kubernetes/kubernetes/master/pkg/apis/apps/OWNERS
    - https://raw.githubusercontent.com/kubernetes/kubernetes/master/pkg/apis/batch/OWNERS
    - https://raw.githubusercontent.com/kubernetes/kubernetes/master/pkg/apis/core/v1/OWNERS
    - https://raw.githubusercontent.com/kubernetes/kubernetes/master/pkg/apis/extensions/OWNERS
    - https://raw.githubusercontent.com/kubernetes/kubernetes/master/pkg/apis/policy/OWNERS
    - https://raw.githubusercontent.com/kubernetes/kubernetes/master/pkg/controller/cronjob/OWNERS
    - https://raw.githubusercontent.com/kubernetes/kubernetes/master/pkg/controller/daemon/OWNERS
    - https://raw.githubusercontent.com/kubernetes/kubernetes/master/pkg/controller/deployment/OWNERS
    - https://raw.githubusercontent.com/kubernetes/kubernetes/master/pkg/controller/disruption/OWNERS
    - https://raw.githubusercontent.com/kubernetes/kubernetes/master/pkg/controller/history/OWNERS
    - https://raw.githubusercontent.com/kubernetes/kubernetes/master/pkg/controller/job/OWNERS
    - https://raw.githubusercontent.com/kubernetes/kubernetes/master/pkg/controller/replicaset/OWNERS
    - https://raw.githubusercontent.com/kubernetes/kubernetes/master/pkg/controller/replication/OWNERS
    - https://raw.githubusercontent.com/kubernetes/kubernetes/master/pkg/controller/statefulset/OWNERS
    - https://raw.githubusercontent.com/kubernetes/kubernetes/master/pkg/registry/apps/OWNERS
    - https://raw.githubusercontent.com/kubernetes/kubernetes/master/pkg/registry/batch/OWNERS
    - https://raw.githubusercontent.com/kubernetes/kubernetes/master/pkg/registry/extensions/OWNERS
    - https://raw.githubusercontent.com/kubernetes/kubernetes/master/staging/src/k8s.io/api/apps/OWNERS
    - https://raw.githubusercontent.com/kubernetes/kubernetes/master/staging/src/k8s.io/api/batch/OWNERS
    - https://raw.githubusercontent.com/kubernetes/kubernetes/master/staging/src/k8s.io/api/core/v1/OWNERS
    - https://raw.githubusercontent.com/kubernetes/kubernetes/master/staging/src/k8s.io/api/extensions/OWNERS
    - https://raw.githubusercontent.com/kubernetes/kubernetes/master/staging/src/k8s.io/api/policy/OWNERS
    - https://raw.githubusercontent.com/kubernetes/kubernetes/master/test/e2e/apps/OWNERS
    - https://raw.githubusercontent.com/kubernetes/kubernetes/master/test/integration/daemonset/OWNERS
    - https://raw.githubusercontent.com/kubernetes/kubernetes/master/test/integration/deployment/OWNERS
- dir: sig-architecture
  name: Architecture
  mission_statement: >
    The Architecture SIG maintains and evolves the design principles of Kubernetes,
    and provides a consistent body of expertise necessary to ensure architectural
    consistency over time.

  charter_link: charter.md
  label: architecture
  leadership:
    chairs:
    - github: derekwaynecarr
      name: Derek Carr
      company: Red Hat
    - github: dims
      name: Davanum Srinivas
      company: Amazon
    - github: johnbelamaric
      name: John Belamaric
      company: Google
  meetings:
  - description: Enhancements Subproject Meeting
    day: Thursday
    time: "10:00"
    tz: PT (Pacific Time)
    frequency: biweekly
    url: https://zoom.us/j/95357819945
    archive_url: https://bit.ly/k8s-enhancements-agenda
    recordings_url: TBD
  - description: Production Readiness Office Hours
    day: Wednesday
    time: "12:00"
    tz: PT (Pacific Time)
    frequency: biweekly
    url: https://zoom.us/j/482444151
    archive_url: https://docs.google.com/document/d/10QkXwiZfBL7wBKHHFslooXvGDKHA75jkkgiIXuKFryM/edit?usp=sharing
    recordings_url: https://www.youtube.com/playlist?list=PL69nYSiGNLP2m6198LaLN6YahX7EEac5g
  - description: Regular SIG Meeting
    day: Thursday
    time: "11:00"
    tz: PT (Pacific Time)
    frequency: biweekly
    url: https://zoom.us/j/845605479
    archive_url: https://docs.google.com/document/d/1BlmHq5uPyBUDlppYqAAzslVbAO8hilgjqZUTaNXUhKM/edit
    recordings_url: https://www.youtube.com/playlist?list=PL69nYSiGNLP2m6198LaLN6YahX7EEac5g
  - description: code organization Office Hours
    day: Thursday
    time: "14:00"
    tz: PT (Pacific Time)
    frequency: biweekly
    url: https://zoom.us/j/159990793
    archive_url: https://docs.google.com/document/d/1HtTI0rJEGP_MSf6eO87aCmx_tzpovPAAg7U2Zxwm8FE/edit#
    recordings_url: https://www.youtube.com/playlist?list=PL69nYSiGNLP03VEluzh0wpSRPzgve8kI5
  - description: conformance office Hours
    day: Wednesday
    time: "18:00"
    tz: UTC
    frequency: First Wednesday of the month
    url: https://zoom.us/j/427337923
    archive_url: https://docs.google.com/document/d/1W31nXh9RYAb_VaYkwuPLd1hFxuRX3iU0DmaQ4lkCsX8/edit#
    recordings_url: https://www.youtube.com/playlist?list=PL69nYSiGNLP2m6198LaLN6YahX7EEac5g
  contact:
    slack: sig-architecture
    mailing_list: https://groups.google.com/forum/#!forum/kubernetes-sig-architecture
    teams:
    - name: sig-architecture-api-reviews
      description: API Changes and Reviews
    - name: sig-architecture-bugs
      description: Bug Triage and Troubleshooting
    - name: sig-architecture-feature-requests
      description: Feature Requests
    - name: sig-architecture-misc-use-only-as-a-last-resort
      description: General Discussion
    - name: sig-architecture-pr-reviews
      description: PR Reviews
    - name: sig-architecture-proposals
      description: Design Proposals
    - name: sig-architecture-test-failures
      description: Test Failures and Triage
    liaison:
      github: BenTheElder
      name: Benjamin Elder
  subprojects:
  - name: apisnoop
    description: Snooping on the Kubernetes OpenAPI communications
    owners:
    - https://raw.githubusercontent.com/kubernetes-sigs/apisnoop/main/OWNERS
  - name: architecture-and-api-governance
    description: '[Described below](#architecture-and-api-governance-1)'
    owners:
    - https://raw.githubusercontent.com/kubernetes/api/master/OWNERS
    - https://raw.githubusercontent.com/kubernetes/design-proposals-archive/main/OWNERS
    - https://raw.githubusercontent.com/kubernetes/kubernetes/master/staging/src/k8s.io/api/OWNERS
  - name: code-organization
    description: '[Described below](#code-organization-1)'
    contact:
      slack: k8s-code-organization
    owners:
    - https://raw.githubusercontent.com/kubernetes-sigs/depstat/master/OWNERS
    - https://raw.githubusercontent.com/kubernetes/component-helpers/master/OWNERS
    - https://raw.githubusercontent.com/kubernetes/kubernetes/master/staging/OWNERS
    - https://raw.githubusercontent.com/kubernetes/kubernetes/master/staging/src/k8s.io/component-base/OWNERS
    - https://raw.githubusercontent.com/kubernetes/kubernetes/master/staging/src/k8s.io/component-helpers/OWNERS
    - https://raw.githubusercontent.com/kubernetes/kubernetes/master/third_party/OWNERS
    - https://raw.githubusercontent.com/kubernetes/kubernetes/master/vendor/OWNERS
    - https://raw.githubusercontent.com/kubernetes/utils/master/OWNERS
  - name: conformance-definition
    description: '[Described below](#conformance-definition-1)'
    contact:
      slack: k8s-conformance
      teams:
      - name: cncf-conformance-wg
    owners:
    - https://raw.githubusercontent.com/kubernetes/kubernetes/master/test/conformance/OWNERS
    - https://raw.githubusercontent.com/kubernetes/kubernetes/master/test/conformance/image/OWNERS
    - https://raw.githubusercontent.com/kubernetes/kubernetes/master/test/conformance/testdata/OWNERS
  - name: enhancements
    description: '[Described below](#enhancement-proposals)'
    contact:
      slack: enhancements
    owners:
    - https://raw.githubusercontent.com/kubernetes/enhancements/master/OWNERS
  - name: production-readiness
    description: '[Described below](#production-readiness-1)'
    contact:
      slack: prod-readiness
    owners:
    - https://raw.githubusercontent.com/kubernetes/community/master/sig-architecture/OWNERS
- dir: sig-auth
  name: Auth
  mission_statement: >
    Covers improvements to Kubernetes authorization, authentication, and cluster security
    policy.


    "All I want is a secure system where it's easy to do anything I want. Is that
    so much to ask?" - [xkcd](https://xkcd.com/2044 "xkcd")

  charter_link: charter.md
  label: auth
  leadership:
    chairs:
    - github: enj
      name: Mo Khan
      company: Microsoft
    - github: mikedanese
      name: Mike Danese
      company: Google
    - github: ritazh
      name: Rita Zhang
      company: Microsoft
    tech_leads:
    - github: deads2k
      name: David Eads
      company: Red Hat
    - github: enj
      name: Mo Khan
      company: Microsoft
    - github: liggitt
      name: Jordan Liggitt
      company: Google
    emeritus_leads:
    - github: ericchiang
      name: Eric Chiang
    - github: erictune
      name: Eric Tune
    - github: tallclair
      name: Tim Allclair
  meetings:
  - description: Regular SIG Meeting
    day: Wednesday
    time: "11:00"
    tz: PT (Pacific Time)
    frequency: biweekly
    url: https://zoom.us/j/264572674
    archive_url: https://docs.google.com/document/d/1woLGRoONE3EBVx-wTb4pvp4CI7tmLZ6lS26VTbosLKM/edit#
    recordings_url: https://www.youtube.com/playlist?list=PL69nYSiGNLP0VMOZ-V7-5AchXTHAQFzJw
  - description: Secrets Store CSI Meeting
    day: Thursday
    time: "9:00"
    tz: PT (Pacific Time)
    frequency: biweekly
    url: https://zoom.us/j/91272289538
    archive_url: https://docs.google.com/document/d/1q74nboAg0GSPcom3kLWCIoWg43Qg3mr306KNL58f2hg/edit#
    recordings_url: https://www.youtube.com/playlist?list=PL69nYSiGNLP0PCFJrlpV6_nR_j_3RtnwI
  - description: Weekly Issues/PR Triage Meeting
    day: Monday
    time: "9:00"
    tz: PT (Pacific Time)
    frequency: weekly
    url: https://zoom.us/j/264572674
  contact:
    slack: sig-auth
    mailing_list: https://groups.google.com/forum/#!forum/kubernetes-sig-auth
    teams:
    - name: sig-auth-api-reviews
      description: API Changes and Reviews
    - name: sig-auth-bugs
      description: Bug Triage and Troubleshooting
    - name: sig-auth-feature-requests
      description: Feature Requests
    - name: sig-auth-misc
      description: General Discussion
    - name: sig-auth-pr-reviews
      description: PR Reviews
    - name: sig-auth-proposals
      description: Design Proposals
    - name: sig-auth-test-failures
      description: Test Failures and Triage
    liaison:
      github: pohly
      name: Patrick Ohly
  subprojects:
  - name: audit-logging
    description: |
      Kubernetes API support for audit logging.
    owners:
    - https://raw.githubusercontent.com/kubernetes/kubernetes/master/staging/src/k8s.io/apiserver/pkg/apis/audit/OWNERS
    - https://raw.githubusercontent.com/kubernetes/kubernetes/master/staging/src/k8s.io/apiserver/pkg/audit/OWNERS
    - https://raw.githubusercontent.com/kubernetes/kubernetes/master/staging/src/k8s.io/apiserver/plugin/pkg/audit/OWNERS
  - name: authenticators
    description: |
      Kubernetes API support for authentication.
    owners:
    - https://raw.githubusercontent.com/kubernetes/kubernetes/master/pkg/apis/authentication/OWNERS
    - https://raw.githubusercontent.com/kubernetes/kubernetes/master/pkg/kubeapiserver/authenticator/OWNERS
    - https://raw.githubusercontent.com/kubernetes/kubernetes/master/pkg/registry/authentication/OWNERS
    - https://raw.githubusercontent.com/kubernetes/kubernetes/master/plugin/pkg/auth/authenticator/OWNERS
    - https://raw.githubusercontent.com/kubernetes/kubernetes/master/staging/src/k8s.io/api/authentication/OWNERS
    - https://raw.githubusercontent.com/kubernetes/kubernetes/master/staging/src/k8s.io/apiserver/pkg/authentication/OWNERS
    - https://raw.githubusercontent.com/kubernetes/kubernetes/master/staging/src/k8s.io/apiserver/plugin/pkg/authenticator/OWNERS
    - https://raw.githubusercontent.com/kubernetes/kubernetes/master/staging/src/k8s.io/client-go/kubernetes/typed/authentication/OWNERS
    - https://raw.githubusercontent.com/kubernetes/kubernetes/master/staging/src/k8s.io/client-go/listers/authentication/OWNERS
    - https://raw.githubusercontent.com/kubernetes/kubernetes/master/staging/src/k8s.io/client-go/pkg/apis/clientauthentication/OWNERS
    - https://raw.githubusercontent.com/kubernetes/kubernetes/master/staging/src/k8s.io/client-go/plugin/pkg/client/auth/OWNERS
    - https://raw.githubusercontent.com/kubernetes/kubernetes/master/staging/src/k8s.io/client-go/tools/auth/OWNERS
  - name: authorizers
    description: |
      Kubernetes API support for authorization.
    owners:
    - https://raw.githubusercontent.com/kubernetes/kubernetes/master/pkg/apis/authorization/OWNERS
    - https://raw.githubusercontent.com/kubernetes/kubernetes/master/pkg/apis/rbac/OWNERS
    - https://raw.githubusercontent.com/kubernetes/kubernetes/master/pkg/kubeapiserver/authorizer/OWNERS
    - https://raw.githubusercontent.com/kubernetes/kubernetes/master/pkg/registry/authorization/OWNERS
    - https://raw.githubusercontent.com/kubernetes/kubernetes/master/pkg/registry/rbac/OWNERS
    - https://raw.githubusercontent.com/kubernetes/kubernetes/master/plugin/pkg/auth/authorizer/OWNERS
    - https://raw.githubusercontent.com/kubernetes/kubernetes/master/staging/src/k8s.io/api/authorization/OWNERS
    - https://raw.githubusercontent.com/kubernetes/kubernetes/master/staging/src/k8s.io/api/rbac/OWNERS
    - https://raw.githubusercontent.com/kubernetes/kubernetes/master/staging/src/k8s.io/apiserver/pkg/authorization/OWNERS
    - https://raw.githubusercontent.com/kubernetes/kubernetes/master/staging/src/k8s.io/apiserver/plugin/pkg/authorizer/OWNERS
    - https://raw.githubusercontent.com/kubernetes/kubernetes/master/staging/src/k8s.io/client-go/kubernetes/typed/authorization/OWNERS
    - https://raw.githubusercontent.com/kubernetes/kubernetes/master/staging/src/k8s.io/client-go/kubernetes/typed/rbac/OWNERS
    - https://raw.githubusercontent.com/kubernetes/kubernetes/master/staging/src/k8s.io/client-go/listers/authorization/OWNERS
    - https://raw.githubusercontent.com/kubernetes/kubernetes/master/staging/src/k8s.io/client-go/listers/rbac/OWNERS
    - https://raw.githubusercontent.com/kubernetes/kubernetes/master/staging/src/k8s.io/kubectl/pkg/cmd/auth/OWNERS
  - name: certificates
    description: |
      Certificates APIs and client infrastructure to support PKI.
    owners:
    - https://raw.githubusercontent.com/kubernetes/kubernetes/master/pkg/apis/certificates/OWNERS
    - https://raw.githubusercontent.com/kubernetes/kubernetes/master/pkg/controller/certificates/OWNERS
    - https://raw.githubusercontent.com/kubernetes/kubernetes/master/pkg/registry/certificates/OWNERS
    - https://raw.githubusercontent.com/kubernetes/kubernetes/master/staging/src/k8s.io/apiserver/pkg/authentication/request/x509/OWNERS
    - https://raw.githubusercontent.com/kubernetes/kubernetes/master/staging/src/k8s.io/client-go/util/cert/OWNERS
    - https://raw.githubusercontent.com/kubernetes/kubernetes/master/staging/src/k8s.io/client-go/util/certificate/OWNERS
  - name: encryption-at-rest
    description: |
      API storage support for storing data encrypted at rest in etcd.
    owners:
    - https://raw.githubusercontent.com/kubernetes/kubernetes/master/staging/src/k8s.io/apiserver/pkg/server/options/encryptionconfig/OWNERS
    - https://raw.githubusercontent.com/kubernetes/kubernetes/master/staging/src/k8s.io/apiserver/pkg/storage/value/OWNERS
  - name: hierarchical-namespace-controller
    description: |
      Controller to manage hierarchical namespaces
    owners:
    - https://raw.githubusercontent.com/kubernetes-sigs/hierarchical-namespaces/master/OWNERS
  - name: node-identity-and-isolation
    description: |
      Node identity management (co-owned with sig-lifecycle), and authorization restrictions for isolating workloads on separate nodes (co-owned with sig-node).
    owners:
    - https://raw.githubusercontent.com/kubernetes/kubernetes/master/pkg/controller/certificates/approver/OWNERS
    - https://raw.githubusercontent.com/kubernetes/kubernetes/master/pkg/kubelet/certificate/OWNERS
    - https://raw.githubusercontent.com/kubernetes/kubernetes/master/plugin/pkg/admission/noderestriction/OWNERS
    - https://raw.githubusercontent.com/kubernetes/kubernetes/master/plugin/pkg/auth/authorizer/node/OWNERS
  - name: policy-management
    description: |
      API validation and policies enforced during admission, such as PodSecurityPolicy. Excludes run-time policies like NetworkPolicy and Seccomp.
    owners:
    - https://raw.githubusercontent.com/kubernetes-sigs/pspmigrator/main/OWNERS
    - https://raw.githubusercontent.com/kubernetes-sigs/wg-policy-prototypes/master/OWNERS
    - https://raw.githubusercontent.com/kubernetes/kms/main/OWNERS
    - https://raw.githubusercontent.com/kubernetes/kubernetes/master/pkg/apis/imagepolicy/OWNERS
    - https://raw.githubusercontent.com/kubernetes/kubernetes/master/pkg/apis/policy/OWNERS
    - https://raw.githubusercontent.com/kubernetes/kubernetes/master/pkg/registry/policy/OWNERS
    - https://raw.githubusercontent.com/kubernetes/kubernetes/master/pkg/security/podsecuritypolicy/OWNERS
    - https://raw.githubusercontent.com/kubernetes/kubernetes/master/plugin/pkg/admission/imagepolicy/OWNERS
    - https://raw.githubusercontent.com/kubernetes/kubernetes/master/plugin/pkg/admission/security/podsecuritypolicy/OWNERS
    - https://raw.githubusercontent.com/kubernetes/kubernetes/master/staging/src/k8s.io/api/imagepolicy/OWNERS
    - https://raw.githubusercontent.com/kubernetes/kubernetes/master/staging/src/k8s.io/api/policy/OWNERS
    - https://raw.githubusercontent.com/kubernetes/pod-security-admission/master/OWNERS
  - name: secrets-store-csi-driver
    description: |
      Integrates secrets stores with Kubernetes via a CSI volume.
    contact:
      slack: csi-secrets-store
      mailing_list: https://groups.google.com/forum/#!forum/kubernetes-secrets-store-csi-driver
    owners:
    - https://raw.githubusercontent.com/kubernetes-sigs/secrets-store-csi-driver/master/OWNERS
  - name: secrets-store-sync-controller
    description: |
      This is a Kubernetes controller that watches for changes to a custom resource and syncs the secrets from external secrets-store as Kubernetes secret.
    owners:
    - https://raw.githubusercontent.com/kubernetes-sigs/secrets-store-sync-controller/main/OWNERS
  - name: service-accounts
    description: |
      Infrastructure implementing Kubernetes service account based workload identity.
    owners:
    - https://raw.githubusercontent.com/kubernetes/kubernetes/master/pkg/controller/serviceaccount/OWNERS
    - https://raw.githubusercontent.com/kubernetes/kubernetes/master/pkg/kubelet/token/OWNERS
    - https://raw.githubusercontent.com/kubernetes/kubernetes/master/pkg/serviceaccount/OWNERS
    - https://raw.githubusercontent.com/kubernetes/kubernetes/master/plugin/pkg/admission/serviceaccount/OWNERS
  - name: sig-auth-tools
    description: |
      Tooling to automate the SIG Auth project boards
    owners:
    - https://raw.githubusercontent.com/kubernetes-sigs/sig-auth-tools/main/OWNERS
- dir: sig-autoscaling
  name: Autoscaling
  mission_statement: >
    Covers development and maintenance of components for automated scaling in Kubernetes.
    This includes automated vertical and horizontal pod autoscaling, initial resource
    estimation, cluster-proportional system component autoscaling, and autoscaling
    of Kubernetes clusters themselves.

  charter_link: charter.md
  label: autoscaling
  leadership:
    chairs:
    - github: gjtempleton
      name: Guy Templeton
      company: Skyscanner
    - github: maciekpytel
      name: Maciek Pytel
      company: Google
    emeritus_leads:
    - github: mwielgus
      name: Marcin Wielgus
  meetings:
  - description: Regular SIG Meeting
    day: Monday
    time: "16:00"
    tz: Poland
    frequency: weekly
    url: https://zoom.us/j/96548204174
    archive_url: https://docs.google.com/document/d/1RvhQAEIrVLHbyNnuaT99-6u9ZUMp7BfkPupT2LAZK7w/edit
  contact:
    slack: sig-autoscaling
    mailing_list: https://groups.google.com/forum/#!forum/kubernetes-sig-autoscaling
    teams:
    - name: sig-autoscaling-api-reviews
      description: API Changes and Reviews
    - name: sig-autoscaling-bugs
      description: Bug Triage and Troubleshooting
    - name: sig-autoscaling-feature-requests
      description: Feature Requests
    - name: sig-autoscaling-misc
      description: General Discussion
    - name: sig-autoscaling-pr-reviews
      description: PR Reviews
    - name: sig-autoscaling-proposals
      description: Design Proposals
    - name: sig-autoscaling-test-failures
      description: Test Failures and Triage
    liaison:
      github: soltysh
      name: Maciej Szulik
  subprojects:
  - name: addon-resizer
    owners:
    - https://raw.githubusercontent.com/kubernetes/autoscaler/master/addon-resizer/OWNERS
  - name: cluster-autoscaler
    owners:
    - https://raw.githubusercontent.com/kubernetes/autoscaler/master/cluster-autoscaler/OWNERS
  - name: horizontal-pod-autoscaler
    owners:
    - https://raw.githubusercontent.com/kubernetes/api/master/autoscaling/OWNERS
    - https://raw.githubusercontent.com/kubernetes/kubernetes/master/pkg/controller/podautoscaler/OWNERS
  - name: karpenter
    owners:
    - https://raw.githubusercontent.com/kubernetes-sigs/karpenter/main/OWNERS
  - name: vertical-pod-autoscaler
    owners:
    - https://raw.githubusercontent.com/kubernetes/autoscaler/master/vertical-pod-autoscaler/OWNERS
- dir: sig-cli
  name: CLI
  mission_statement: >
    Covers kubectl and related tools. We focus on the development and standardization
    of the CLI framework and its dependencies, the establishment of conventions for
    writing CLI commands, POSIX compliance, and improving the command line tools from
    a developer and devops user experience and usability perspective.

  charter_link: charter.md
  label: cli
  leadership:
    chairs:
    - github: ardaguclu
      name: Arda Guclu
      company: Red Hat
    - github: mpuckett159
      name: Marly Puckett
      company: Independent
    tech_leads:
    - github: eddiezane
      name: Eddie Zaneski
      company: Defense Unicorns
    - github: soltysh
      name: Maciej Szulik
      company: Red Hat
    emeritus_leads:
    - github: AdoHe
      name: Tony Ado
    - github: KnVerey
      name: Katrina Verey
    - github: fabianofranz
      name: Fabiano Franz
    - github: natasha41575
      name: Natasha Sarkar
    - github: pwittrock
      name: Phillip Wittrock
    - github: seans3
      name: Sean Sullivan
  meetings:
  - description: Bug Scrub
    day: Wednesday
    time: "09:00"
    tz: PT (Pacific Time)
    frequency: every four weeks
    url: https://zoom.us/j/288426795?pwd=UDdoYnFyNjBiS1RHcXRxS1BCNy9wUT09
    archive_url: https://docs.google.com/document/d/1r0YElcXt6G5mOWxwZiXgGu_X6he3F--wKwg-9UBc29I/edit?usp=sharing
    recordings_url: https://www.youtube.com/playlist?list=PL69nYSiGNLP28HaTzSlFe6RJVxpFmbUvF
  - description: KRM Functions Subproject Meeting
    day: Wednesday
    time: "10:30"
    tz: PT (Pacific Time)
    frequency: biweekly
    url: https://zoom.us/j/288426795?pwd=UDdoYnFyNjBiS1RHcXRxS1BCNy9wUT09
    archive_url: https://docs.google.com/document/d/1x80l4i88F27zSCxSjlhvwFdH6jQAHou1k1ibuXrDTaw/edit
    recordings_url: https://www.youtube.com/playlist?list=PL69nYSiGNLP28HaTzSlFe6RJVxpFmbUvF
  - description: Kustomize Bug Scrub
    day: Wednesday
    time: "09:00"
    tz: PT (Pacific Time)
    frequency: every four weeks
    url: https://zoom.us/j/288426795?pwd=UDdoYnFyNjBiS1RHcXRxS1BCNy9wUT09
    archive_url: https://docs.google.com/document/d/1r0YElcXt6G5mOWxwZiXgGu_X6he3F--wKwg-9UBc29I/edit?usp=sharing
    recordings_url: https://www.youtube.com/playlist?list=PL69nYSiGNLP28HaTzSlFe6RJVxpFmbUvF
  - description: Regular SIG Meeting
    day: Wednesday
    time: "09:00"
    tz: PT (Pacific Time)
    frequency: biweekly
    url: https://zoom.us/j/288426795?pwd=UDdoYnFyNjBiS1RHcXRxS1BCNy9wUT09
    archive_url: https://docs.google.com/document/d/1r0YElcXt6G5mOWxwZiXgGu_X6he3F--wKwg-9UBc29I/edit?usp=sharing
    recordings_url: https://www.youtube.com/playlist?list=PL69nYSiGNLP28HaTzSlFe6RJVxpFmbUvF
  contact:
    slack: sig-cli
    mailing_list: https://groups.google.com/forum/#!forum/kubernetes-sig-cli
    teams:
    - name: sig-cli-api-reviews
      description: API Changes and Reviews
    - name: sig-cli-bugs
      description: Bug Triage and Troubleshooting
    - name: sig-cli-feature-requests
      description: Feature Requests
    - name: sig-cli-maintainers
      description: CLI Maintainers
    - name: sig-cli-misc
      description: General Discussion
    - name: sig-cli-pr-reviews
      description: PR Reviews
    - name: sig-cli-proposals
      description: Design Proposals
    - name: sig-cli-test-failures
      description: Test Failures and Triage
    liaison:
      github: pacoxu
      name: Paco Xu 徐俊杰
  subprojects:
  - name: cli-experimental
    owners:
    - https://raw.githubusercontent.com/kubernetes-sigs/cli-experimental/master/OWNERS
  - name: cli-sdk
    owners:
    - https://raw.githubusercontent.com/kubernetes/cli-runtime/master/OWNERS
    - https://raw.githubusercontent.com/kubernetes/kubernetes/master/staging/src/k8s.io/cli-runtime/OWNERS
    - https://raw.githubusercontent.com/kubernetes/kubernetes/master/staging/src/k8s.io/sample-cli-plugin/OWNERS
    - https://raw.githubusercontent.com/kubernetes/sample-cli-plugin/master/OWNERS
  - name: cli-utils
    owners:
    - https://raw.githubusercontent.com/kubernetes-sigs/cli-utils/master/OWNERS
  - name: krew
    description: Plugin manager for kubectl.
    owners:
    - https://raw.githubusercontent.com/kubernetes-sigs/krew/master/OWNERS
  - name: krew-index
    description: Centralized plugin index for krew.
    owners:
    - https://raw.githubusercontent.com/kubernetes-sigs/krew-index/master/OWNERS
  - name: krm-functions
    contact:
      slack: sig-cli-krm-functions
    owners:
    - https://raw.githubusercontent.com/kubernetes-sigs/krm-functions-registry/main/OWNERS
  - name: kubectl
    owners:
    - https://raw.githubusercontent.com/kubernetes/kubectl/master/OWNERS
    - https://raw.githubusercontent.com/kubernetes/kubernetes/master/pkg/kubectl/OWNERS
  - name: kubectl-validate
    description: |
      CLI Tool for validating Kubernetes resources from their OpenAPIV3
      schemas on client-side aiming for best parity with errors returned
      by server. Supports core resources, CRDs, CEL validations, and more!
    owners:
    - https://raw.githubusercontent.com/kubernetes-sigs/kubectl-validate/main/OWNERS
  - name: kui
    description: Hybrid command-line/UI development experience for cloud-native development
    owners:
    - https://raw.githubusercontent.com/kubernetes-sigs/kui/master/OWNERS
  - name: kustomize
    contact:
      slack: kustomize
    owners:
    - https://raw.githubusercontent.com/kubernetes-sigs/kustomize/master/OWNERS
    leads:
    - github: koba1t
      name: Yugo Kobayashi
      company: LY Corporation
- dir: sig-cloud-provider
  name: Cloud Provider
  mission_statement: >
    Ensures that the Kubernetes ecosystem is evolving in a way that is neutral to
    all (public and private) cloud providers. It will be responsible for establishing
    standards and requirements that must be met by all providers to ensure optimal
    integration with Kubernetes.

  charter_link: CHARTER.md
  label: cloud-provider
  leadership:
    chairs:
    - github: bridgetkromhout
      name: Bridget Kromhout
      company: Microsoft
    - github: elmiko
      name: Michael McCune
      company: Red Hat
    tech_leads:
    - github: andrewsykim
      name: Andrew Sy Kim
      company: Google
    - github: cheftako
      name: Walter Fender
      company: Google
    - github: nckturner
      name: Nick Turner
      company: Amazon
    emeritus_leads:
    - github: hogepodge
      name: Chris Hoge
    - github: jagosan
      name: Jago Macleod
  meetings:
  - description: Regular SIG Meeting
    day: Wednesday
    time: "9:00"
    tz: PT (Pacific Time)
    frequency: biweekly
    url: https://zoom.us/j/508079177?pwd=ZmEvMksxdTFTc0N1eXFLRm91QUlyUT09
    archive_url: https://docs.google.com/document/d/1OZE-ub-v6B8y-GuaWejL-vU_f9jsjBbrim4LtTfxssw/edit#heading=h.w7i4ksrweimp
    recordings_url: https://www.youtube.com/playlist?list=PL69nYSiGNLP3dXLcYbRKCbpPCN-8CDFAB
  contact:
    slack: sig-cloud-provider
    mailing_list: https://groups.google.com/forum/#!forum/kubernetes-sig-cloud-provider
    teams:
    - name: sig-cloud-provider-api-reviews
      description: API Changes and Reviews
    - name: sig-cloud-provider-bugs
      description: Bug Triage and Troubleshooting
    - name: sig-cloud-provider-feature-requests
      description: Feature Requests
    - name: sig-cloud-provider-maintainers
      description: Cloud Providers Maintainers
    - name: sig-cloud-provider-pr-reviews
      description: PR Reviews
    - name: sig-cloud-provider-proposals
      description: Design Proposals
    - name: sig-cloud-provider-test-failures
      description: Test Failures and Triage
    - name: sig-cloud-providers-misc
      description: General Discussion
    liaison:
      github: soltysh
      name: Maciej Szulik
  subprojects:
  - name: cloud-provider-extraction-migration
    owners:
    - https://raw.githubusercontent.com/kubernetes-sigs/apiserver-network-proxy/master/OWNERS
    - https://raw.githubusercontent.com/kubernetes-sigs/cloud-pv-admission-labeler/main/OWNERS
    - https://raw.githubusercontent.com/kubernetes/community/master/sig-cloud-provider/cloud-provider-extraction-migration/OWNERS
    - https://raw.githubusercontent.com/kubernetes/legacy-cloud-providers/master/OWNERS
  - name: kubernetes-cloud-provider
    owners:
    - https://raw.githubusercontent.com/kubernetes/cloud-provider-sample/master/OWNERS
    - https://raw.githubusercontent.com/kubernetes/cloud-provider/master/OWNERS
    - https://raw.githubusercontent.com/kubernetes/kubernetes/master/cmd/cloud-controller-manager/OWNERS
    - https://raw.githubusercontent.com/kubernetes/kubernetes/master/pkg/cloudprovider/OWNERS
    - https://raw.githubusercontent.com/kubernetes/kubernetes/master/pkg/controller/cloud/OWNERS
    - https://raw.githubusercontent.com/kubernetes/kubernetes/master/staging/src/k8s.io/cloud-provider/OWNERS
  - name: provider-alibaba-cloud
    owners:
    - https://raw.githubusercontent.com/kubernetes-sigs/alibaba-cloud-csi-driver/master/OWNERS
    - https://raw.githubusercontent.com/kubernetes/cloud-provider-alibaba-cloud/master/OWNERS
    meetings:
    - description: Regular Alibaba Cloud Subproject Meeting
      day: Tuesday
      time: "12:00"
      tz: UTC
      frequency: 'monthly 2020 start date: Jan. 7th'
      url: https://docs.google.com/document/d/1FQx0BPlkkl1Bn0c9ocVBxYIKojpmrS1CFP5h0DI68AE/edit
      archive_url: https://docs.google.com/document/d/1x7E2Brzx8rAEI4IIsfOZuZUBIf-J4NTIGuDaKb8z_sM/edit
      recordings_url: https://www.youtube.com/playlist?list=PLWpmsLfcyyD7HAhlLTuwmI9KWuoiaN9nO
  - name: provider-aws
    owners:
    - https://raw.githubusercontent.com/kubernetes-sigs/aws-ebs-csi-driver/master/OWNERS
    - https://raw.githubusercontent.com/kubernetes-sigs/aws-efs-csi-driver/master/OWNERS
    - https://raw.githubusercontent.com/kubernetes-sigs/aws-encryption-provider/master/OWNERS
    - https://raw.githubusercontent.com/kubernetes-sigs/aws-file-cache-csi-driver/main/OWNERS
    - https://raw.githubusercontent.com/kubernetes-sigs/aws-fsx-csi-driver/master/OWNERS
    - https://raw.githubusercontent.com/kubernetes-sigs/aws-fsx-openzfs-csi-driver/main/OWNERS
    - https://raw.githubusercontent.com/kubernetes-sigs/aws-iam-authenticator/master/OWNERS
    - https://raw.githubusercontent.com/kubernetes-sigs/aws-load-balancer-controller/main/OWNERS
    - https://raw.githubusercontent.com/kubernetes-sigs/provider-aws-test-infra/master/OWNERS
    - https://raw.githubusercontent.com/kubernetes/cloud-provider-aws/master/OWNERS
    meetings:
    - description: Regular AWS Subproject Meeting
      day: Friday
      time: "9:00"
      tz: PT (Pacific Time)
      frequency: 'biweekly 2019 start date: Jan. 11th'
      url: ​​https://zoom.us/j/508079177?pwd=ZmEvMksxdTFTc0N1eXFLRm91QUlyUT09
      archive_url: https://docs.google.com/document/d/1-i0xQidlXnFEP9fXHWkBxqySkXwJnrGJP9OGyP2_P14/edit
      recordings_url: https://www.youtube.com/playlist?list=PL69nYSiGNLP29DzPOBBaJi-SO3AQ_b4HC
  - name: provider-azure
    owners:
    - https://raw.githubusercontent.com/kubernetes-sigs/azuredisk-csi-driver/master/OWNERS
    - https://raw.githubusercontent.com/kubernetes-sigs/azurefile-csi-driver/master/OWNERS
    - https://raw.githubusercontent.com/kubernetes-sigs/azurelustre-csi-driver/main/OWNERS
    - https://raw.githubusercontent.com/kubernetes-sigs/blobfuse-csi-driver/master/OWNERS
    - https://raw.githubusercontent.com/kubernetes-sigs/cloud-provider-azure/master/OWNERS
    meetings:
    - description: Azure Subproject Meeting
      day: Tuesday
      time: "16:00"
      tz: PT (Pacific Time)
      frequency: monthly - third Tuesday
      url: https://zoom.us/j/586836662
      archive_url: https://docs.google.com/document/d/1SpxvmOgHDhnA72Z0lbhBffrfe9inQxZkU9xqlafOW9k/edit
      recordings_url: https://www.youtube.com/playlist?list=PL69nYSiGNLP2JNdHwB8GxRs2mikK7zyc4
  - name: provider-equinix-metal
    owners:
    - https://raw.githubusercontent.com/kubernetes-sigs/cloud-provider-equinix-metal/main/OWNERS
  - name: provider-gcp
    owners:
    - https://raw.githubusercontent.com/kubernetes-sigs/gcp-compute-persistent-disk-csi-driver/master/OWNERS
    - https://raw.githubusercontent.com/kubernetes-sigs/gcp-filestore-csi-driver/master/OWNERS
    - https://raw.githubusercontent.com/kubernetes/cloud-provider-gcp/master/OWNERS
    meetings:
    - description: Regular GCP Subproject Meeting
      day: Thursday
      time: "16:00"
      tz: UTC
      frequency: biweekly
      url: https://docs.google.com/document/d/1FQx0BPlkkl1Bn0c9ocVBxYIKojpmrS1CFP5h0DI68AE/edit
      archive_url: https://docs.google.com/document/d/1mtmwZ4oVSSWhbEw8Lfzvc7ig84qxUpdK6uHyJp8rSGU/edit
  - name: provider-huaweicloud
    owners:
    - https://raw.githubusercontent.com/kubernetes-sigs/cloud-provider-huaweicloud/master/OWNERS
  - name: provider-ibmcloud
    owners:
    - https://raw.githubusercontent.com/kubernetes-sigs/cluster-api-provider-ibmcloud/main/OWNERS
    - https://raw.githubusercontent.com/kubernetes-sigs/ibm-powervs-block-csi-driver/main/OWNERS
    - https://raw.githubusercontent.com/kubernetes-sigs/ibm-vpc-block-csi-driver/master/OWNERS
    meetings:
    - description: Regular IBM Subproject Meeting
      day: Wednesday
      time: "14:00"
      tz: ET (Eastern Time)
      frequency: monthly - last Wednesday every month
      url: https://zoom.us/j/9392903494
      archive_url: https://docs.google.com/document/d/1qd_LTu5GFaxUhSWTHigowHt3XwjJVf1L57kupj8lnwg/edit
  - name: provider-oci
    owners:
    - https://github.com/oracle/cluster-api-provider-oci/blob/main/OWNERS
    meetings:
    - description: Regular Oracle Cloud Subproject Meeting
      day: Tuesday
      time: "06:00"
      tz: PT (Pacific Time)
      frequency: First Tuesday of each month
      url: https://oracle.zoom.us/j/99910180651?pwd=MjhhVC9jZjU3eGIxdjNTYm1UU3V6dz09
      archive_url: https://docs.google.com/document/d/1mgZxjDbnSv74Vut1aHtWplG6vsR9zu5sqXvQN8SPgCc
  - name: provider-openstack
    owners:
    - https://raw.githubusercontent.com/kubernetes/cloud-provider-openstack/master/OWNERS
    meetings:
    - description: Regular OpenStack Subproject Meeting
      day: Wednesday
      time: "08:00"
      tz: PT (Pacific Time)
      frequency: biweekly starting Wednesday March 20, 2019
      url: https://docs.google.com/document/d/1bW3j4hFN4D8rv2LFv-DybB3gcE5ISAaOO_OpvDCgrGg/edit
      archive_url: https://docs.google.com/document/d/15UwgLbEyZyXXxVtsThcSuPiJru4CuqU9p3ttZSfTaY4/edit
      recordings_url: https://www.youtube.com/watch?v=iCfUx7ilh0E&list=PL69nYSiGNLP20iTSChQ_i2QQmTBl3M7ax
  - name: provider-vsphere
    owners:
    - https://raw.githubusercontent.com/kubernetes-sigs/vsphere-csi-driver/master/OWNERS
    - https://raw.githubusercontent.com/kubernetes/cloud-provider-vsphere/master/OWNERS
    meetings:
    - description: Cloud Provider vSphere monthly syncup
      day: Wednesday
      time: "09:00"
      tz: PT (Pacific Time)
      frequency: monthly - first Wednesday every month
      url: https://zoom.us/j/584244729
      archive_url: https://docs.google.com/document/d/1B0NmmKVh8Ea5hnNsbUsJC7ZyNCsq_6NXl5hRdcHlJgY/edit?usp=sharing
      recordings_url: https://www.youtube.com/playlist?list=PLutJyDdkKQIpOT4bOfuO3MEMHvU1tRqyR
- dir: sig-cluster-lifecycle
  name: Cluster Lifecycle
  mission_statement: >
    The Cluster Lifecycle SIG examines how we should change Kubernetes to make it
    easier to manage and operate with a focus on cluster deployment and upgrades.

  charter_link: charter.md
  label: cluster-lifecycle
  leadership:
    chairs:
    - github: justinsb
      name: Justin Santa Barbara
      company: Google
    - github: neolit123
      name: Lubomir Ivanov
      company: VMware
    - github: vincepri
      name: Vince Prignano
      company: Red Hat
    tech_leads:
    - github: fabriziopandini
      name: Fabrizio Pandini
      company: VMware
    emeritus_leads:
    - github: CecileRobertMichon
      name: Cecile Robert-Michon
    - github: luxas
      name: Lucas Käldström
    - github: roberthbailey
      name: Robert Bailey
    - github: timothysc
      name: Timothy St. Clair
  meetings:
  - description: Regular SIG Meeting
    day: Tuesday
    time: "09:00"
    tz: PT (Pacific Time)
    frequency: biweekly
    url: https://zoom.us/j/916523531?pwd=eVhPNU5IQWtBYWhmT1N4T0V6bHZFZz09
    archive_url: https://docs.google.com/document/d/1Gmc7LyCIL_148a9Tft7pdhdee0NBHdOfHS1SAF0duI4/edit
    recordings_url: https://www.youtube.com/playlist?list=PL69nYSiGNLP29D0nYgAGWt1ZFqS9Z7lw4
  contact:
    slack: sig-cluster-lifecycle
    mailing_list: https://groups.google.com/forum/#!forum/kubernetes-sig-cluster-lifecycle
    teams:
    - name: sig-cluster-lifecycle
      description: SIG Cluster Lifecycle mailing list
    liaison:
      github: palnabarun
      name: Nabarun Pal
  subprojects:
  - name: cluster-addons
    description: A project for figuring out the best way to install, manage and deliver
      cluster addons
    contact:
      slack: cluster-addons
      mailing_list: https://groups.google.com/forum/#!forum/kubernetes-sig-cluster-lifecycle
    owners:
    - https://raw.githubusercontent.com/kubernetes-sigs/cluster-addons/master/OWNERS
    meetings:
    - description: Cluster Addons meeting
      day: Tuesday
      time: "09:00"
      tz: PT (Pacific Time)
      frequency: biweekly
      url: https://zoom.us/j/130096731?pwd=U3pzWloxZ0lpbEtadTZGSERRdENrZz09
      archive_url: https://docs.google.com/document/d/10_tl_SXcFGb-2109QpcFVrdrfnVEuQ05MBrXtasB0vk/edit
  - name: cluster-api
    description: A project focused on providing declarative APIs and tooling to simplify
      provisioning, upgrading, and operating multiple Kubernetes clusters
    contact:
      slack: cluster-api
      mailing_list: https://groups.google.com/forum/#!forum/kubernetes-sig-cluster-lifecycle
    owners:
    - https://raw.githubusercontent.com/kubernetes-sigs/cluster-api/main/OWNERS
    - https://raw.githubusercontent.com/kubernetes-sigs/logical-cluster/main/OWNERS
    meetings:
    - description: Cluster API office hours
      day: Wednesday
      time: "10:00"
      tz: PT (Pacific Time)
      frequency: weekly
      url: https://zoom.us/j/861487554?pwd=dTVGVVFCblFJc0VBbkFqQlU0dHpiUT09
      archive_url: https://cluster-api.sigs.k8s.io/agenda
      recordings_url: https://www.youtube.com/playlist?list=PL69nYSiGNLP29D0nYgAGWt1ZFqS9Z7lw4
  - name: cluster-api-addon-provider-helm
    description: Implementation of Cluster Add-on Provider for Helm, an add-on orchestration
      solution for Cluster API using Helm.
    contact:
      slack: cluster-api-addon-helm
      mailing_list: https://groups.google.com/forum/#!forum/kubernetes-sig-cluster-lifecycle
    owners:
    - https://github.com/kubernetes-sigs/cluster-api-addon-provider-helm/blob/main/OWNERS
  - name: cluster-api-ipam-provider-in-cluster
    description: Cluster API IPAM provider
    owners:
    - https://raw.githubusercontent.com/kubernetes-sigs/cluster-api-ipam-provider-in-cluster/main/OWNERS
  - name: cluster-api-operator
    description: Leverages a declarative API and an operator to empower admins to
      handle the lifecycle of Cluster API providers within the management cluster
    contact:
      slack: cluster-api-operator
      mailing_list: https://groups.google.com/forum/#!forum/kubernetes-sig-cluster-lifecycle
    owners:
    - https://raw.githubusercontent.com/kubernetes-sigs/cluster-api-operator/main/OWNERS
  - name: cluster-api-provider-aws
    description: Cluster API infrastructure provider for AWS
    contact:
      slack: cluster-api-aws
      mailing_list: https://groups.google.com/forum/#!forum/kubernetes-sig-cluster-lifecycle
    owners:
    - https://raw.githubusercontent.com/kubernetes-sigs/cluster-api-provider-aws/master/OWNERS
    meetings:
    - description: Cluster API Provider AWS office hours
      day: Monday
      time: "09:00"
      tz: PT (Pacific Time)
      frequency: biweekly
      url: https://zoom.us/j/423312508?pwd=Tk9OWnZ4WHg2T2xRek9xZXA1eFQ4dz09
      archive_url: https://docs.google.com/document/d/1iW-kqcX-IhzVGFrRKTSPGBPOc-0aUvygOVoJ5ETfEZU/
      recordings_url: https://www.youtube.com/playlist?list=PL69nYSiGNLP29D0nYgAGWt1ZFqS9Z7lw4
  - name: cluster-api-provider-azure
    description: Cluster API infrastructure provider for Azure
    contact:
      slack: cluster-api-azure
      mailing_list: https://groups.google.com/forum/#!forum/kubernetes-sig-cluster-lifecycle
    owners:
    - https://raw.githubusercontent.com/kubernetes-sigs/cluster-api-provider-azure/master/OWNERS
    meetings:
    - description: Cluster API Provider Azure office hours
      day: Thursday
      time: "09:00"
      tz: PT (Pacific Time)
      frequency: weekly
      url: https://zoom.us/j/566930821?pwd=N2JuRWljc3hGS3ZnVlBLTk42TFlzQT09
      archive_url: http://bit.ly/k8s-capz-agenda
      recordings_url: https://www.youtube.com/playlist?list=PL69nYSiGNLP29D0nYgAGWt1ZFqS9Z7lw4
  - name: cluster-api-provider-cloudstack
    description: Cluster API provider for Apache Cloudstack
    owners:
    - https://raw.githubusercontent.com/kubernetes-sigs/cluster-api-provider-cloudstack/master/OWNERS
  - name: cluster-api-provider-digitalocean
    description: Cluster API infrastructure provider for DigitalOcean
    contact:
      slack: cluster-api-digitalocean
      mailing_list: https://groups.google.com/forum/#!forum/kubernetes-sig-cluster-lifecycle
    owners:
    - https://raw.githubusercontent.com/kubernetes-sigs/cluster-api-provider-digitalocean/master/OWNERS
    meetings:
    - description: Cluster API Provider DigitalOcean office hours
      day: Thursday
      time: "09:00"
      tz: PT (Pacific Time)
      frequency: monthly, second Thursday of the month
      url: https://zoom.us/j/91312171751?pwd=bndnMDdJMkhySDVncjZoR1VhdFBTZz09
      archive_url: http://bit.ly/k8s-capdo-agenda
      recordings_url: https://www.youtube.com/playlist?list=PL69nYSiGNLP29D0nYgAGWt1ZFqS9Z7lw4
  - name: cluster-api-provider-gcp
    description: Cluster API infrastructure provider for GCP
    contact:
      slack: cluster-api-gcp
      mailing_list: https://groups.google.com/forum/#!forum/kubernetes-sig-cluster-lifecycle
    owners:
    - https://raw.githubusercontent.com/kubernetes-sigs/cluster-api-provider-gcp/master/OWNERS
  - name: cluster-api-provider-ibmcloud
    description: Cluster API infrastructure provider for IBM Cloud
    contact:
      slack: cluster-api-ibmcloud
      mailing_list: https://groups.google.com/forum/#!forum/kubernetes-sig-cluster-lifecycle
    owners:
    - https://raw.githubusercontent.com/kubernetes-sigs/cluster-api-provider-ibmcloud/main/OWNERS
    meetings:
    - description: Cluster API Provider IBM Cloud office hours
      day: Friday
      time: "09:00"
      tz: IST
      frequency: weekly
      url: https://zoom.us/j/9392903494
      archive_url: https://docs.google.com/document/d/1oWnqXy1VFv0E3kovQoZfS6IlVP0L4eaQsN-2HYC_6_A
      recordings_url: https://www.youtube.com/playlist?list=PLcYv3LH7qY9Nvx4lNaeOeBrfBZa777h3m
  - name: cluster-api-provider-kubemark
    description: Cluster API infrastructure provider for Kubemark
    contact:
      slack: cluster-api-kubemark
      mailing_list: https://groups.google.com/forum/#!forum/kubernetes-sig-cluster-lifecycle
    owners:
    - https://raw.githubusercontent.com/kubernetes-sigs/cluster-api-provider-kubemark/master/OWNERS
  - name: cluster-api-provider-kubevirt
    description: Cluster API infrastructure provider for KubeVirt
    contact:
      slack: cluster-api-kubevirt
      mailing_list: https://groups.google.com/forum/#!forum/kubernetes-sig-cluster-lifecycle
    owners:
    - https://raw.githubusercontent.com/kubernetes-sigs/cluster-api-provider-kubevirt/main/OWNERS
    meetings:
    - description: Cluster API Provider KubeVirt Syncup Meetings
      day: Tuesday
      time: "8:00"
      tz: PT (Pacific Time)
      frequency: weekly starting Tuesday December 7th, 2021
      url: https://zoom.us/j/94685513559?pwd=cnI3RUQyZ3RrckpOc1BQNDA1Q1BrZz09
      archive_url: https://docs.google.com/document/d/1ZAnRLCKOVbDqrsrYis2OR0aZIAlqp576gCJVCkMNiHM/edit?usp=sharing
  - name: cluster-api-provider-nested
    description: Cluster API infrastructure provider for Nested Clusters
    contact:
      slack: cluster-api-nested
      mailing_list: https://groups.google.com/forum/#!forum/kubernetes-sig-cluster-lifecycle
    owners:
    - https://raw.githubusercontent.com/kubernetes-sigs/cluster-api-provider-nested/master/OWNERS
    meetings:
    - description: Cluster API Provider Nested Office Hours
      day: Tuesday
      time: "10:00"
      tz: PT (Pacific Time)
      frequency: weekly
      url: https://zoom.us/j/91929881559?pwd=WllxazhTUzBFN1BNWTRadTA3NGtQQT09
      archive_url: https://docs.google.com/document/d/10aTeq2lhXW_3aFQAd_MdGjY8PtZPslKhZCCcXxFp3_Q/edit
      recordings_url: https://www.youtube.com/playlist?list=PL69nYSiGNLP29D0nYgAGWt1ZFqS9Z7lw4
  - name: cluster-api-provider-openstack
    description: Cluster API infrastructure provider for OpenStack
    contact:
      slack: cluster-api-openstack
      mailing_list: https://groups.google.com/forum/#!forum/kubernetes-sig-cluster-lifecycle
    owners:
    - https://raw.githubusercontent.com/kubernetes-sigs/cluster-api-provider-openstack/master/OWNERS
    meetings:
    - description: Cluster API Provider OpenStack Office Hours
      day: Wednesday
      time: "14:00"
      tz: UTC
      frequency: alternate weeks, check agenda doc for last meeting
      url: https://zoom.us/j/91405526408?pwd=bVBxempwVDBzejJGQlhSOGlXZnRxUT09
      archive_url: https://docs.google.com/document/d/1hzi6nr04mhQYBKrwL2NDTNPvgI4RgO9a-gqmk31kXMA/edit?usp=sharing
  - name: cluster-api-provider-packet
    description: Cluster API infrastructure provider for Packet
    contact:
      slack: cluster-api-packet
      mailing_list: https://groups.google.com/forum/#!forum/kubernetes-sig-cluster-lifecycle
    owners:
    - https://raw.githubusercontent.com/kubernetes-sigs/cluster-api-provider-packet/master/OWNERS
  - name: cluster-api-provider-vsphere
    description: Cluster API infrastructure provider for vSphere
    contact:
      slack: cluster-api-vsphere
      mailing_list: https://groups.google.com/forum/#!forum/kubernetes-sig-cluster-lifecycle
    owners:
    - https://raw.githubusercontent.com/kubernetes-sigs/cluster-api-provider-vsphere/master/OWNERS
    meetings:
    - description: Cluster API vSphere meeting
      day: Thursday
      time: "10:00"
      tz: PT (Pacific Time)
      frequency: biweekly starting Thursday June 25th, 2020
      url: https://zoom.us/j/92253194848?pwd=cVVVNDMxeTl1QVJPUlpvLzNSVU1JZz09
      archive_url: https://docs.google.com/document/d/15CD2VOdkCAEcq2mm5FVoPO8M4-0a2SA2ajHLFBYqz7c/edit?usp=sharing
      recordings_url: https://www.youtube.com/playlist?list=PLutJyDdkKQIovV-AONxMa2cyv-_5LAYiu
  - name: etcdadm
    description: A command-line tool for operating etcd clusters
    contact:
      slack: etcdadm
      mailing_list: https://groups.google.com/forum/#!forum/kubernetes-sig-cluster-lifecycle
    owners:
    - https://raw.githubusercontent.com/kubernetes-sigs/etcdadm/master/OWNERS
    meetings:
    - description: etcdadm Office Hours
      day: Monday
      time: "09:00"
      tz: PT (Pacific Time)
      frequency: biweekly
      url: https://zoom.us/j/612375927?pwd=MldxRnRSOExCVW1rbjM4ZzBSc3MvUT09
      archive_url: https://docs.google.com/document/d/1b_J0oBvi9lL0gsPgTOrCw1Zlx3e7BYEuXnB3d2S15pA/edit
  - name: image-builder
    description: A collection of cross-provider Kubernetes virtual machine image building
      utilities
    contact:
      slack: image-builder
      mailing_list: https://groups.google.com/forum/#!forum/kubernetes-sig-cluster-lifecycle
    owners:
    - https://raw.githubusercontent.com/kubernetes-sigs/image-builder/master/OWNERS
    meetings:
    - description: Image Builder office hours
      day: Monday
      time: "08:30"
      tz: PT (Pacific Time)
      frequency: biweekly
      url: https://zoom.us/j/807524571?pwd=WEFTeDJzeWU3bVFkcWQ0UEdZRkRCdz09
      archive_url: https://docs.google.com/document/d/1YIOD0Nnid_0h6rKlDxcbfJaoIRNO6mQd9Or5vKRNxaU/edit
      recordings_url: https://www.youtube.com/playlist?list=PL69nYSiGNLP29D0nYgAGWt1ZFqS9Z7lw4
  - name: kOps
    description: A tool for creating, destroying, upgrading and maintaining production-grade,
      highly available, Kubernetes cluster that also provisions infrastructure
    contact:
      slack: kops-dev
      mailing_list: https://groups.google.com/forum/#!forum/kubernetes-sig-cluster-lifecycle
    owners:
    - https://raw.githubusercontent.com/kubernetes/kops/master/OWNERS
    meetings:
    - description: kOps Office Hours
      day: Friday
      time: "09:00"
      tz: PT (Pacific Time)
      frequency: biweekly
      url: https://zoom.us/j/97072789944?pwd=VVlUR3dhN2h5TEFQZHZTVVd4SnJUdz09
      archive_url: https://docs.google.com/document/d/12QkyL0FkNbWPcLFxxRGSPt_tNPBHbmni3YLY-lHny7E/edit
  - name: kubeadm
    description: A tool that performs the actions necessary to get a minimum viable,
      secure cluster up and running in a user friendly way
    contact:
      slack: kubeadm
      mailing_list: https://groups.google.com/forum/#!forum/kubernetes-sig-cluster-lifecycle
    owners:
    - https://raw.githubusercontent.com/kubernetes/cluster-bootstrap/master/OWNERS
    - https://raw.githubusercontent.com/kubernetes/kubeadm/main/OWNERS
    - https://raw.githubusercontent.com/kubernetes/kubernetes/master/cmd/kubeadm/OWNERS
    - https://raw.githubusercontent.com/kubernetes/kubernetes/master/staging/src/k8s.io/cluster-bootstrap/OWNERS
    - https://raw.githubusercontent.com/kubernetes/kubernetes/master/staging/src/k8s.io/component-base/configz/OWNERS
    - https://raw.githubusercontent.com/kubernetes/kubernetes/master/staging/src/k8s.io/component-base/featuregate/OWNERS
    - https://raw.githubusercontent.com/kubernetes/kubernetes/master/test/e2e/lifecycle/OWNERS
    - https://raw.githubusercontent.com/kubernetes/kubernetes/master/test/e2e_kubeadm/OWNERS
    - https://raw.githubusercontent.com/kubernetes/system-validators/master/OWNERS
    meetings:
    - description: kubeadm Office Hours
      day: Wednesday
      time: "09:00"
      tz: PT (Pacific Time)
      frequency: biweekly
      url: https://zoom.us/j/179916854?pwd=dzRhbjFnRGVQRDVUVHY1a29JV2JxUT09
      archive_url: https://docs.google.com/document/d/1ONcoy8bOw8SWPUwXxnKeRZST3lnUxYpUv4Y6466h9Ek/edit
      recordings_url: https://www.youtube.com/playlist?list=PL69nYSiGNLP29D0nYgAGWt1ZFqS9Z7lw4
  - name: kubespray
    description: A project that uses Ansible / Vagrant for deploying production ready
      clusters on different infrastructure
    contact:
      slack: kubespray
      mailing_list: https://groups.google.com/forum/#!forum/kubernetes-sig-cluster-lifecycle
    owners:
    - https://raw.githubusercontent.com/kubernetes-sigs/kubespray/master/OWNERS
  - name: minikube
    description: Implements a local Kubernetes cluster for application development
      on macOS, Linux, and Windows
    contact:
      slack: minikube
      mailing_list: https://groups.google.com/forum/#!forum/kubernetes-sig-cluster-lifecycle
    owners:
    - https://raw.githubusercontent.com/kubernetes-sigs/minikube-gui/main/OWNERS
    - https://raw.githubusercontent.com/kubernetes/minikube/master/OWNERS
    meetings:
    - description: minikube office hours
      day: Monday
      time: "11:00"
      tz: PT (Pacific Time)
      frequency: biweekly
      url: https://zoom.us/j/97017029363?pwd=U3MvZ3pMMHM5eWorSjgzUnd5OEFtUT09
      archive_url: https://docs.google.com/document/d/1jhfmL1gsgN39uCEgz5pW9tnIotFgHhxq2yfMK3KYE4w/edit
- dir: sig-contributor-experience
  name: Contributor Experience
  mission_statement: >
    Developing and sustaining a healthy community of contributors is critical to scaling
    the project and growing the ecosystem. We need to ensure our contributors are
    happy and productive, and that there are not bottlenecks hindering the project
    in, for example: feature velocity, community scaling, pull request latency, and
    absolute numbers of open pull requests and open issues.

  charter_link: charter.md
  label: contributor-experience
  leadership:
    chairs:
    - github: kaslin
      name: Kaslin Fields
      company: Google
    - github: palnabarun
      name: Nabarun Pal
      company: VMware
    tech_leads:
    - github: MadhavJivrajani
      name: Madhav Jivrajani
      company: VMware
    - github: Priyankasaggu11929
      name: Priyanka Saggu
      company: SUSE
    emeritus_leads:
    - github: Phillels
      name: Elsie Phillips
    - github: alisondy
      name: Alison Dowdney
    - github: castrojo
      name: Jorge Castro
    - github: cblecker
      name: Christoph Blecker
    - github: grodrigues3
      name: Garrett Rodrigues
    - github: jberkus
      name: Josh Berkus
    - github: mrbobbytables
      name: Bob Killen
    - github: nikhita
      name: Nikhita Raghunath
    - github: parispittman
      name: Paris Pittman
  meetings:
  - description: Regular SIG Meeting
    day: Wednesday
    time: "9:00"
    tz: PT (Pacific Time)
    frequency: weekly alternating slack/zoom
    url: https://zoom.us/j/397264241?pwd=bHNnZVArNFdPaWVJMmttdko0Sktudz09
    archive_url: https://docs.google.com/document/d/1CBz8qV_mD6rbDmTsMuosTOQGRXGhN3d8UrcULUI6Vkw/edit
    recordings_url: https://www.youtube.com/playlist?list=PL69nYSiGNLP2x_48wbOPO0vXQgNTm_xxr
  contact:
    slack: sig-contribex
    mailing_list: https://groups.google.com/forum/#!forum/kubernetes-sig-contribex
    teams:
    - name: sig-contributor-experience
      description: General Discussion
    - name: sig-contributor-experience-leads
      description: Chairs and Technical Leads
    - name: sig-contributor-experience-pr-reviews
      description: PR Reviews
    liaison:
      github: mrbobbytables
      name: Bob Killen
  subprojects:
  - name: community
    description: Owns and manages overall community repo, including community group
      documentation and operations.
    owners:
    - https://raw.githubusercontent.com/kubernetes/community/master/OWNERS
  - name: community-management
    description: Manages operations and policy for upstream community group communication
      platforms.
    owners:
    - https://raw.githubusercontent.com/kubernetes-sigs/discuss-theme/master/OWNERS
    - https://raw.githubusercontent.com/kubernetes/community/master/communication/OWNERS
  - name: contributor-comms
    description: |
      Contributor Communications focuses on amplifying the success of Kubernetes contributors through marketing.
    owners:
    - https://raw.githubusercontent.com/kubernetes-sigs/lwkd/main/OWNERS
    - https://raw.githubusercontent.com/kubernetes/community/master/communication/contributor-comms/OWNERS
    meetings:
    - description: Contributor Comms - Contributor Comms Team Meeting
      day: Friday
      time: "8:00"
      tz: PT (Pacific Time)
      frequency: weekly
      url: https://zoom.us/j/596959769?pwd=TURBNlZPb3BEWVFmbWlCYXlMVVJiUT09
      archive_url: https://docs.google.com/document/d/1K3vjCZ9C3LwYrOJOhztQtFuDQCe-urv-ewx1bI8IPVQ/edit?usp=sharing
      recordings_url: https://www.youtube.com/playlist?list=PL69nYSiGNLP2x_48wbOPO0vXQgNTm_xxr
  - name: contributors-documentation
    description: writes and maintains documentation around contributing to Kubernetes,
      including the Contributor's Guide, Developer's Guide, and contributor website.
    owners:
    - https://raw.githubusercontent.com/kubernetes/community/master/contributors/guide/OWNERS
    - https://raw.githubusercontent.com/kubernetes/contributor-site/master/OWNERS
  - name: devstats
    description: Maintains and updates https://k8s.devstats.cncf.io, including taking
      requests for new charts.
    contact:
      slack: devstats
    owners:
    - https://raw.githubusercontent.com/kubernetes/community/master/sig-contributor-experience/devstats/OWNERS
  - name: elections
    description: Oversees running elections in the community. Maintains documentation
      and software for elections.
    contact:
      slack: sig-contribex
    owners:
    - https://raw.githubusercontent.com/kubernetes/community/master/elections/OWNERS
  - name: events
    description: Creates and runs contributor-focused events, such as the Contributor
      Summit.  Event Teams are part of this subproject.
    contact:
      slack: sig-contribex
    owners:
    - https://raw.githubusercontent.com/kubernetes/community/master/events/OWNERS
  - name: github-management
    description: Manages and controls Github permissions, repos, and groups, including
      Org Membership.
    contact:
      slack: github-management
    owners:
    - https://raw.githubusercontent.com/kubernetes-client/.github/master/OWNERS
    - https://raw.githubusercontent.com/kubernetes-csi/.github/master/OWNERS
    - https://raw.githubusercontent.com/kubernetes-sigs/.github/master/OWNERS
    - https://raw.githubusercontent.com/kubernetes-sigs/maintainers/main/OWNERS
    - https://raw.githubusercontent.com/kubernetes/.github/master/OWNERS
    - https://raw.githubusercontent.com/kubernetes/community/master/github-management/OWNERS
    - https://raw.githubusercontent.com/kubernetes/kubernetes-template-project/master/OWNERS
    - https://raw.githubusercontent.com/kubernetes/org/master/OWNERS
    meetings:
    - description: GitHub Administration Subproject
      day: Thursday
      time: "09:00"
      tz: PT (Pacific Time)
      frequency: Monthly on 4th Thursday
      url: https://zoom.us/j/442435463?pwd=Rk1PWWpSSTJDaWJKdzRYb2EyTlkvZz09
      archive_url: https://docs.google.com/document/d/1IiVrr1hcFWmbboExk971FsMUGfr2Wp68mdMribCuzLs/edit
      recordings_url: https://www.youtube.com/playlist?list=PL69nYSiGNLP2x_48wbOPO0vXQgNTm_xxr
  - name: mentoring
    description: Oversees and develops programs for helping contributors ascend the
      contributor ladder, including the New Contributor Workshops, and other programs.
    owners:
    - https://raw.githubusercontent.com/kubernetes-sigs/contributor-katacoda/main/OWNERS
    - https://raw.githubusercontent.com/kubernetes-sigs/contributor-playground/master/OWNERS
    - https://raw.githubusercontent.com/kubernetes/community/master/mentoring/OWNERS
  - name: sigs-github-actions
    description: Repository for GitHub actions and artifacts related to all sigs in
      Kubernetes.
    owners:
    - https://raw.githubusercontent.com/kubernetes-sigs/sigs-github-actions/main/OWNERS
  - name: slack-infra
    description: Creates and maintains tools and automation for Kubernetes Slack.
    contact:
      slack: slack-infra
    owners:
    - https://raw.githubusercontent.com/kubernetes-sigs/slack-infra/main/OWNERS
- dir: sig-docs
  name: Docs
  mission_statement: >
    Covers documentation, doc processes, and doc publishing for Kubernetes.

  charter_link: charter.md
  label: docs
  leadership:
    chairs:
    - github: divya-mohan0209
      name: Divya Mohan
      company: SUSE
    - github: natalisucks
      name: Natali Vlatko
      company: Cisco
    - github: reylejano
      name: Rey Lejano
      company: Red Hat
    tech_leads:
<<<<<<< HEAD
    - github: salaxander
      name: Xander Grzywinski
      company: Defense Unicorns
    - github: sftim
      name: Tim Bannister
      company: The Scale Factory
=======
>>>>>>> e4ae2d53
    - github: tengqm
      name: Qiming Teng
      company: Sangfor Technologies
    emeritus_leads:
    - github: Bradamant3
      name: Jennifer Rondeau
    - github: chenopis
      name: Andrew Chen
    - github: irvifa
      name: Irvi Aini
    - github: jaredbhatti
      name: Jared Bhatti
    - github: jimangel
      name: Jim Angel
    - github: kbarnard10
      name: Kaitlyn Barnard
    - github: kbhawkey
      name: Karen Bradshaw
    - github: onlydole
      name: Taylor Dolezal
    - github: sftim
      name: Tim Bannister
    - github: zacharysarah
      name: Sarah Corleissen
  meetings:
  - description: APAC SIG Meeting
    day: Wednesday
    time: "05:30"
    tz: UTC
    frequency: monthly - Wednesday, after the fourth Tuesday, every month
    url: https://docs.google.com/document/d/1emuO4nmaQq3K8JZ9-MQeIygtrCPO9kWv7U7RzTaW4F8/edit
    archive_url: https://docs.google.com/document/d/1emuO4nmaQq3K8JZ9-MQeIygtrCPO9kWv7U7RzTaW4F8/edit
    recordings_url: https://www.youtube.com/playlist?list=PL69nYSiGNLP3b5hlx0YV7Lo7DtckM84y8
  - description: Korean Team Meeting
    day: Thursday
    time: "13:00"
    tz: UTC
    frequency: biweekly
    url: https://docs.google.com/document/d/1h5sMhBpPB5unJmBAS7KzDiPs-_eFQOu5o4UyHwMtFCA/edit
    archive_url: https://docs.google.com/document/d/1h5sMhBpPB5unJmBAS7KzDiPs-_eFQOu5o4UyHwMtFCA/edit
    recordings_url: https://www.youtube.com/playlist?list=PLAOP7m08QDCWZ7RwGca6cU4vzrOMw3ht7
  - description: Localization Subproject Meeting
    day: Monday
    time: "15:00"
    tz: UTC
    frequency: first Monday of the month
    url: https://docs.google.com/document/d/1NwO1AN8Ea2zlK8uAdaDAKf1-LZDAFvSewIfrKqfl5No/
    archive_url: https://docs.google.com/document/d/1NwO1AN8Ea2zlK8uAdaDAKf1-LZDAFvSewIfrKqfl5No/
    recordings_url: https://www.youtube.com/playlist?list=PL69nYSiGNLP3b5hlx0YV7Lo7DtckM84y8
  - description: New Contributor Meet and Greet
    day: Tuesday
    time: "10:30"
    tz: UTC
    frequency: first Tuesday of the month
    url: https://zoom.us/j/92822621820?pwd=S1p4RnB1RmNSZ3JjYlRRUVd4UjFPZz09
    archive_url: https://docs.google.com/document/d/1emuO4nmaQq3K8JZ9-MQeIygtrCPO9kWv7U7RzTaW4F8/
    recordings_url: https://www.youtube.com/playlist?list=PL69nYSiGNLP3b5hlx0YV7Lo7DtckM84y8
  - description: Regular SIG Meeting
    day: Tuesday
    time: "17:30"
    tz: UTC
    frequency: biweekly
    url: https://docs.google.com/document/d/1emuO4nmaQq3K8JZ9-MQeIygtrCPO9kWv7U7RzTaW4F8/edit
    archive_url: https://docs.google.com/document/d/1emuO4nmaQq3K8JZ9-MQeIygtrCPO9kWv7U7RzTaW4F8/edit
    recordings_url: https://www.youtube.com/playlist?list=PL69nYSiGNLP3b5hlx0YV7Lo7DtckM84y8
  - description: Spanish Team Meeting
    day: Tuesday
    time: "15:30"
    tz: UTC
    frequency: weekly
    url: https://zoom.us/j/95918289494?pwd=Wk9Oa0xZUkFXSDV5OTFoZEZsTURCZz09
    archive_url: https://docs.google.com/document/d/1jOTK1tqBRwlNQJUB88wfDnGxpdInxMJ7lIFDZy9cMGY
    recordings_url: https://www.youtube.com/playlist?list=PL69nYSiGNLP3b5hlx0YV7Lo7DtckM84y8
  contact:
    slack: sig-docs
    mailing_list: https://groups.google.com/forum/#!forum/kubernetes-sig-docs
    teams:
    - name: kubernetes-blog
      description: Kubernetes blog maintainers
    - name: sig-docs-de-owners
      description: German language content
    - name: sig-docs-en-owners
      description: English content (default)
    - name: sig-docs-es-owners
      description: Spanish language content
    - name: sig-docs-fr-owners
      description: French language content
    - name: sig-docs-hi-owners
      description: Hindi language content
    - name: sig-docs-id-owners
      description: Indonesian language content
    - name: sig-docs-it-owners
      description: Italian language content
    - name: sig-docs-ja-owners
      description: Japanese language content
    - name: sig-docs-ko-owners
      description: Korean language content
    - name: sig-docs-maintainers
      description: Documentation maintainers
    - name: sig-docs-pl-owners
      description: Polish language content
    - name: sig-docs-pr-reviews
      description: Documentation PR reviews
    - name: sig-docs-pt-owners
      description: Portuguese language content
    - name: sig-docs-ru-owners
      description: Russian language content
    - name: sig-docs-uk-owners
      description: Ukrainian language content
    - name: sig-docs-zh-owners
      description: Chinese language content
    liaison:
      github: justaugustus
      name: Stephen Augustus
  subprojects:
  - name: kubernetes-blog
    owners:
    - https://raw.githubusercontent.com/kubernetes/website/master/content/en/blog/OWNERS
  - name: localization
    owners:
    - https://raw.githubusercontent.com/kubernetes/website/master/OWNERS
  - name: reference-docs
    owners:
    - https://raw.githubusercontent.com/kubernetes-sigs/reference-docs/master/OWNERS
  - name: website
    owners:
    - https://raw.githubusercontent.com/kubernetes/website/master/OWNERS
- dir: sig-etcd
  name: etcd
  mission_statement: >
    etcd is a production-ready store for building cloud-native distributed systems
    and managing cloud-native infrastructure via orchestrators like Kubernetes.

    Etcd should provide distributed system primitives** (such as distributed locking
    and leader election) that allow users to **create scalable, highly available and
    fault-tolerant systems.

    Etcd is the place to store the infrastructure configuration, not only as part
    of Kubernetes, but also as a standalone solution.

  charter_link: charter.md
  label: etcd
  leadership:
    chairs:
    - github: jmhbnz
      name: James Blair
      company: Red Hat
    - github: wenjiaswe
      name: Wenjia Zhang
      company: Google
    tech_leads:
    - github: ahrtr
      name: Benjamin Wang
      company: VMWare
    - github: serathius
      name: Marek Siarkowicz
      company: Google
  meetings:
  - description: Regular SIG Meeting
    day: Thursday
    time: "11:00"
    tz: PT (Pacific Time)
    frequency: biweekly
    url: https://zoom.us/my/cncfetcdproject
    archive_url: https://docs.google.com/document/d/16XEGyPBisZvmmoIHSZzv__LoyOeluC5a4x353CX0SIM/edit?usp=sharing
    recordings_url: https://www.youtube.com/playlist?list=PLRGL688DpO9rtufHbiunuCHddYY6MGkwW
  - description: Robustness Tests Meeting
    day: Wednesday
    time: "08:00"
    tz: PT (Pacific Time)
    frequency: biweekly
    url: https://zoom.us/my/cncfetcdproject
    archive_url: https://docs.google.com/document/d/1idZ_7tV6F18v223LyQ0WVUn9gXLSKyeLwYTdAgbjxpw/edit?usp=sharing
    recordings_url: https://www.youtube.com/playlist?list=PLRGL688DpO9oF-YEEfVXMzaOUzFYK74-I
  contact:
    slack: etcd
    mailing_list: https://groups.google.com/g/etcd-dev
    teams:
    - name: sig-etcd-leads
      description: SIG Chairs and Tech Leads
    liaison:
      github: mrbobbytables
      name: Bob Killen
  subprojects:
  - name: auger
    description: Directly access data objects stored in etcd by kubernetes.
    owners:
    - https://raw.githubusercontent.com/etcd-io/auger/master/OWNERS
  - name: bbolt
    description: An embedded key/value database for Go.
    owners:
    - https://raw.githubusercontent.com/etcd-io/bbolt/main/OWNERS
  - name: cetcd
    description: Serve Consul with etcd
    owners:
    - https://raw.githubusercontent.com/etcd-io/cetcd/master/MAINTAINERS
  - name: dbtester
    description: Distributed database benchmark tester
    owners:
    - https://raw.githubusercontent.com/etcd-io/dbtester/master/MAINTAINERS
  - name: discovery.etcd.io
    description: Kubernetes manifests powering discovery.etcd.io
    owners:
    - https://raw.githubusercontent.com/etcd-io/discovery.etcd.io/master/OWNERS
  - name: discoveryserver
    description: Public etcd Discovery Service
    owners:
    - https://raw.githubusercontent.com/etcd-io/discoveryserver/master/OWNERS
  - name: etcd
    description: Distributed reliable key-value store for the most critical data of
      a distributed system
    owners:
    - https://raw.githubusercontent.com/etcd-io/etcd/main/OWNERS
  - name: etcd-play
    description: etcd playground
    owners:
    - https://raw.githubusercontent.com/etcd-io/etcd-play/master/MAINTAINERS
  - name: etcdlabs
    description: etcd playground
    owners:
    - https://raw.githubusercontent.com/etcd-io/etcdlabs/master/MAINTAINERS
  - name: gofail
    description: failpoints for go
    owners:
    - https://raw.githubusercontent.com/etcd-io/gofail/master/OWNERS
  - name: govanityurls
    description: Use a custom domain in your Go import path
    owners:
    - https://raw.githubusercontent.com/etcd-io/govanityurls/master/OWNERS
  - name: jetcd
    description: etcd java client
    owners:
    - https://raw.githubusercontent.com/etcd-io/jetcd/main/OWNERS
  - name: maintainers
    description: issue tracking for project wide non-code concerns
    owners:
    - https://raw.githubusercontent.com/etcd-io/maintainers/master/MAINTAINERS
  - name: protodoc
    description: protodoc generates Protocol Buffer documentation.
    owners:
    - https://raw.githubusercontent.com/etcd-io/protodoc/master/OWNERS
  - name: raft
    description: Raft library for maintaining a replicated state machine
    owners:
    - https://raw.githubusercontent.com/etcd-io/raft/main/OWNERS
  - name: website
    description: etcd-io
    owners:
    - https://raw.githubusercontent.com/etcd-io/website/main/OWNERS
  - name: zetcd
    description: Serve the Apache Zookeeper API but back it with an etcd cluster
    owners:
    - https://raw.githubusercontent.com/etcd-io/zetcd/master/MAINTAINERS
- dir: sig-instrumentation
  name: Instrumentation
  mission_statement: >
    Covers best practices for cluster observability through metrics, logging, events,
    and traces across all Kubernetes components and development of relevant components
    such as klog and kube-state-metrics. Coordinates metric requirements of different
    SIGs for other components through finding common APIs.

  charter_link: charter.md
  label: instrumentation
  leadership:
    chairs:
    - github: logicalhan
      name: Han Kang
      company: Google
    - github: rexagod
      name: Pranshu Srivastava
      company: Red Hat
    tech_leads:
    - github: dashpole
      name: David Ashpole
      company: Google
    - github: dgrisonnet
      name: Damien Grisonnet
      company: Red Hat
    emeritus_leads:
    - github: brancz
      name: Frederic Branczyk
    - github: ehashman
      name: Elana Hashman
    - github: piosz
      name: Piotr Szczesniak
  meetings:
  - description: Regular SIG Meeting
    day: Thursday
    time: "9:30"
    tz: PT (Pacific Time)
    frequency: biweekly
    url: https://zoom.us/j/5342565819?pwd=RlVsK21NVnR1dmE3SWZQSXhveHZPdz09
    archive_url: https://docs.google.com/document/d/1FE4AQ8B49fYbKhfg4Tx0cui1V0eI4o3PxoqQPUwNEiU/edit?usp=sharing
  - description: Regular Triage Meeting
    day: Thursday
    time: "9:30"
    tz: PT (Pacific Time)
    frequency: biweekly - alternating with regular meeting
    url: https://zoom.us/j/5342565819?pwd=RlVsK21NVnR1dmE3SWZQSXhveHZPdz09
    archive_url: https://docs.google.com/document/d/1FE4AQ8B49fYbKhfg4Tx0cui1V0eI4o3PxoqQPUwNEiU/edit?usp=sharing
  contact:
    slack: sig-instrumentation
    mailing_list: https://groups.google.com/forum/#!forum/kubernetes-sig-instrumentation
    teams:
    - name: sig-instrumentation-approvers
      description: SIG Top-level Approvers
    - name: sig-instrumentation-leads
      description: SIG Chairs and Tech Leads
    - name: sig-instrumentation-members
      description: SIG Membership Roster
    liaison:
      github: pohly
      name: Patrick Ohly
  subprojects:
  - name: custom-metrics-apiserver
    owners:
    - https://raw.githubusercontent.com/kubernetes-sigs/custom-metrics-apiserver/master/OWNERS
  - name: instrumentation
    description: Organization of SIG Instrumentation subprojects
    owners:
    - https://raw.githubusercontent.com/kubernetes-sigs/instrumentation/master/OWNERS
  - name: instrumentation-addons
    owners:
    - https://raw.githubusercontent.com/kubernetes-sigs/instrumentation-addons/master/OWNERS
  - name: instrumentation-tools
    owners:
    - https://raw.githubusercontent.com/kubernetes-sigs/instrumentation-tools/master/OWNERS
  - name: klog
    contact:
      slack: klog
    owners:
    - https://raw.githubusercontent.com/kubernetes/klog/master/OWNERS
  - name: kube-state-metrics
    contact:
      slack: kube-state-metrics
    owners:
    - https://raw.githubusercontent.com/kubernetes/kube-state-metrics/master/OWNERS
  - name: metric-stability-framework
    owners:
    - https://raw.githubusercontent.com/kubernetes/kubernetes/master/staging/src/k8s.io/component-base/metrics/OWNERS
  - name: metrics
    owners:
    - https://raw.githubusercontent.com/kubernetes/kubernetes/master/staging/src/k8s.io/metrics/OWNERS
    - https://raw.githubusercontent.com/kubernetes/metrics/master/OWNERS
  - name: metrics-server
    owners:
    - https://raw.githubusercontent.com/kubernetes-sigs/metrics-server/master/OWNERS
  - name: prometheus-adapter
    owners:
    - https://raw.githubusercontent.com/kubernetes-sigs/prometheus-adapter/master/OWNERS
  - name: structured-logging
    owners:
    - https://raw.githubusercontent.com/kubernetes-sigs/logtools/main/OWNERS
    - https://raw.githubusercontent.com/kubernetes/kubernetes/master/staging/src/k8s.io/component-base/logs/OWNERS
  - name: usage-metrics-collector
    owners:
    - https://raw.githubusercontent.com/kubernetes-sigs/usage-metrics-collector/main/OWNERS
- dir: sig-k8s-infra
  name: K8s Infra
  mission_statement: >
    SIG K8s Infra is interested in the successful migration of ownership and management
    of all Kubernetes project infrastructure from the google.com GCP Organization
    (or elsewhere) to the CNCF, such that the Kubernetes project is able to sustainably
    operate itself without direct assistance from external vendors or entities.

    In other words, we seek to eradicate usage of the phrase "oh that's something
    that only an employee of Vendor X can do, we're blocked until they respond."

  charter_link: charter.md
  label: k8s-infra
  leadership:
    chairs:
    - github: ameukam
      name: Arnaud Meukam
      company: VMware
    - github: dims
      name: Davanum Srinivas
      company: Amazon
    tech_leads:
    - github: BenTheElder
      name: Benjamin Elder
      company: Google
    - github: ameukam
      name: Arnaud Meukam
      company: VMware
    - github: upodroid
      name: Mahamed Ali
      company: Cisco
    emeritus_leads:
    - github: bartsmykla
      name: Bart Smykla
    - github: spiffxp
      name: Aaron Crickenberger
    - github: thockin
      name: Tim Hockin
  meetings:
  - description: Regular SIG Meeting
    day: Wednesday
    time: "20:00"
    tz: UTC
    frequency: bi-weekly
    url: https://zoom.us/j/93109963352?pwd=SHJTcFR2bVg1akYxSDREUWQzaldrQT09
    archive_url: http://bit.ly/sig-k8s-infra-notes
    recordings_url: http://bit.ly/sig-k8s-infra-playlist
  contact:
    slack: sig-k8s-infra
    mailing_list: https://groups.google.com/forum/#!forum/kubernetes-sig-k8s-infra
    private_mailing_list: sig-k8s-infra-private@kubernetes.io
    teams:
    - name: sig-k8s-infra
      description: active contributors in sig-k8s-infra
    - name: sig-k8s-infra-leads
      description: sig-k8s-infra chairs and tech leads
    liaison:
      github: justaugustus
      name: Stephen Augustus
      company: Cisco
  subprojects:
  - name: community-images
    description: kubectl plugin used to highlight images pulled from community-owned
      registries
    contact:
      slack: sig-k8s-infra
      mailing_list: https://groups.google.com/forum/#!forum/kubernetes-sig-k8s-infra
    owners:
    - https://raw.githubusercontent.com/kubernetes-sigs/community-images/main/OWNERS
  - name: k8s-infra-dns
    description: Code and configuration to manage DNS records for domains owned by
      the Kubernetes project such as k8s.io and kubernetes.io
    contact:
      slack: sig-k8s-infra
      mailing_list: https://groups.google.com/forum/#!forum/kubernetes-sig-k8s-infra
    owners:
    - https://raw.githubusercontent.com/kubernetes/k8s.io/main/dns/OWNERS
    meetings:
    - description: Regular SIG Meeting
      day: Wednesday
      time: "20:00"
      tz: UTC
      frequency: bi-weekly
      url: https://zoom.us/j/93109963352?pwd=SHJTcFR2bVg1akYxSDREUWQzaldrQT09
      archive_url: http://bit.ly/sig-k8s-infra-notes
      recordings_url: http://bit.ly/sig-k8s-infra-playlist
  - name: k8s-infra-groups
    description: Code and configuration to manage Google Groups for domains owned
      by the Kubernetes project such kubernetes.io
    contact:
      slack: sig-k8s-infra
      mailing_list: https://groups.google.com/forum/#!forum/kubernetes-sig-k8s-infra
    owners:
    - https://raw.githubusercontent.com/kubernetes/k8s.io/main/groups/OWNERS
    meetings:
    - description: Regular SIG Meeting
      day: Wednesday
      time: "20:00"
      tz: UTC
      frequency: bi-weekly
      url: https://zoom.us/j/93109963352?pwd=SHJTcFR2bVg1akYxSDREUWQzaldrQT09
      archive_url: http://bit.ly/sig-k8s-infra-notes
      recordings_url: http://bit.ly/sig-k8s-infra-playlist
  - name: k8s.io
    description: Code and configuration to manage Kubernetes project infrastructure,
      including various *.k8s.io sites
    contact:
      slack: sig-k8s-infra
      mailing_list: https://groups.google.com/forum/#!forum/kubernetes-sig-k8s-infra
    owners:
    - https://raw.githubusercontent.com/kubernetes/k8s.io/main/OWNERS
    meetings:
    - description: Regular SIG Meeting
      day: Wednesday
      time: "20:00"
      tz: UTC
      frequency: bi-weekly
      url: https://zoom.us/j/93109963352?pwd=SHJTcFR2bVg1akYxSDREUWQzaldrQT09
      archive_url: http://bit.ly/sig-k8s-infra-notes
      recordings_url: http://bit.ly/sig-k8s-infra-playlist
  - name: porche
    description: A custom HTTP redirector serving Kubernetes binaries from existing
      vendor supported and approved storage services.
    contact:
      slack: sig-k8s-infra
      mailing_list: https://groups.google.com/forum/#!forum/kubernetes-sig-k8s-infra
    owners:
    - https://raw.githubusercontent.com/kubernetes-sigs/porche/main/OWNERS
    meetings:
    - description: Regular SIG Meeting
      day: Wednesday
      time: "20:00"
      tz: UTC
      frequency: bi-weekly
      url: https://zoom.us/j/93109963352?pwd=SHJTcFR2bVg1akYxSDREUWQzaldrQT09
      archive_url: http://bit.ly/sig-k8s-infra-notes
      recordings_url: http://bit.ly/sig-k8s-infra-playlist
  - name: registry.k8s.io
    description: A custom HTTP redirector serving Kubernetes container image blobs
      from existing vendor supported container registries.
    contact:
      slack: sig-k8s-infra
      mailing_list: https://groups.google.com/forum/#!forum/kubernetes-sig-k8s-infra
    owners:
    - https://raw.githubusercontent.com/kubernetes/registry.k8s.io/main/OWNERS
    meetings:
    - description: Regular SIG Meeting
      day: Wednesday
      time: "20:00"
      tz: UTC
      frequency: bi-weekly
      url: https://zoom.us/j/93109963352?pwd=SHJTcFR2bVg1akYxSDREUWQzaldrQT09
      archive_url: http://bit.ly/sig-k8s-infra-notes
      recordings_url: http://bit.ly/sig-k8s-infra-playlist
- dir: sig-multicluster
  name: Multicluster
  mission_statement: >
    A Special Interest Group focused on solving common challenges related to the management
    of multiple Kubernetes clusters, and applications that exist therein. The SIG
    will be responsible for designing, discussing, implementing and maintaining API’s,
    tools and documentation related to multi-cluster administration and application
    management. This includes not only active automated approaches such as Cluster
    Federation, but also those that employ batch workflow-style continuous deployment
    systems like Spinnaker and others.  Standalone building blocks for these and other
    similar systems (for example a cluster registry), and proposed changes to kubernetes
    core where appropriate will also be in scope.

  charter_link: charter.md
  label: multicluster
  leadership:
    chairs:
    - github: jeremyot
      name: Jeremy Olmsted-Thompson
      company: Google
    - github: pmorie
      name: Paul Morie
      company: Apple
    emeritus_leads:
    - github: quinton-hoole
      name: Quinton Hoole
  meetings:
  - description: Regular SIG Meeting
    day: Tuesday
    time: "9:30"
    tz: PT (Pacific Time)
    frequency: bi-weekly
    url: https://zoom.us/my/k8s.mc
    archive_url: https://tinyurl.com/sig-multicluster-notes
    recordings_url: https://www.youtube.com/playlist?list=PL69nYSiGNLP0HqgyqTby6HlDEz7i1mb0-
  contact:
    slack: sig-multicluster
    mailing_list: https://groups.google.com/forum/#!forum/kubernetes-sig-multicluster
    teams:
    - name: sig-multicluster-api-reviews
      description: API Changes and Reviews
    - name: sig-multicluster-bugs
      description: Bug Triage and Troubleshooting
    - name: sig-multicluster-feature-requests
      description: Feature Requests
    - name: sig-multicluster-misc
      description: General Discussion
    - name: sig-multicluster-pr-reviews
      description: PR Reviews
    - name: sig-multicluster-proposals
      description: Design Proposals
    - name: sig-multicluster-test-failures
      description: Test Failures and Triage
    liaison:
      github: mrbobbytables
      name: Bob Killen
  subprojects:
  - name: about-api
    owners:
    - https://raw.githubusercontent.com/kubernetes-sigs/about-api/master/OWNERS
  - name: cluster-inventory-api
    owners:
    - https://raw.githubusercontent.com/kubernetes-sigs/cluster-inventory-api/main/OWNERS
  - name: mcs-api
    owners:
    - https://raw.githubusercontent.com/kubernetes-sigs/mcs-api/master/OWNERS
  - name: sig-multicluster-site
    owners:
    - https://raw.githubusercontent.com/kubernetes-sigs/sig-multicluster-site/main/OWNERS
  - name: work-api
    owners:
    - https://raw.githubusercontent.com/kubernetes-sigs/work-api/master/OWNERS
- dir: sig-network
  name: Network
  mission_statement: >
    Covers networking in Kubernetes.

  charter_link: charter.md
  label: network
  leadership:
    chairs:
    - github: mikezappa87
      name: Michael Zappa
      company: Microsoft
    - github: shaneutt
      name: Shane Utt
      company: Kong
    - github: thockin
      name: Tim Hockin
      company: Google
    tech_leads:
    - github: aojea
      name: Antonio Ojea
      company: Google
    - github: danwinship
      name: Dan Winship
      company: Red Hat
    - github: thockin
      name: Tim Hockin
      company: Google
    emeritus_leads:
    - github: caseydavenport
      name: Casey Davenport
    - github: dcbw
      name: Dan Williams
  meetings:
  - description: Gateway API GAMMA Meeting (APAC Friendly)
    day: Tuesday
    time: "15:00"
    tz: PT (Pacific Time)
    frequency: biweekly
    url: https://zoom.us/j/96951309977
    archive_url: https://docs.google.com/document/d/1s5hQU0CB9ehjFukRmRHQ41f1FA8GX5_1Rv6nHW6NWAA/edit
  - description: Gateway API GAMMA Meeting (EMEA Friendly)
    day: Tuesday
    time: "08:00"
    tz: PT (Pacific Time)
    frequency: biweekly
    url: https://zoom.us/j/96951309977
    archive_url: https://docs.google.com/document/d/1s5hQU0CB9ehjFukRmRHQ41f1FA8GX5_1Rv6nHW6NWAA/edit
  - description: Gateway API Meeting
    day: Monday
    time: "15:00"
    tz: PT (Pacific Time)
    frequency: weekly
    url: https://zoom.us/j/441530404
    archive_url: https://docs.google.com/document/d/1eg-YjOHaQ7UD28htdNxBR3zufebozXKyI28cl2E11tU/edit
  - description: Network Policy API Meeting
    day: Tuesday
    time: "9:00"
    tz: PT (Pacific Time)
    frequency: bi-weekly
    url: https://zoom.us/j/96264742248
    archive_url: https://docs.google.com/document/d/1AtWQy2fNa4qXRag9cCp5_HsefD7bxKe3ea2RPn8jnSs
  - description: SIG Network Ingress NGINX Meeting
    day: Thursday
    time: "8:00"
    tz: PT (Pacific Time)
    frequency: biweekly
    url: https://zoom.us/j/98377891310
    archive_url: https://docs.google.com/document/d/1DKlpcV6DAW0DsBrzh-OLkZvJQmABCVfRIRWBWjc4zOs/edit
    recordings_url: https://www.youtube.com/watch?v=VkbEihIb7tA&list=PL69nYSiGNLP2Rqe8T4mDnyHqDZ4VYPY1X
  - description: SIG Network Meeting
    day: Thursday
    time: "09:00"
    tz: PT (Pacific Time)
    frequency: biweekly
    url: https://zoom.us/j/361123509
    archive_url: https://docs.google.com/document/d/1_w77-zG_Xj0zYvEMfQZTQ-wPP4kXkpGD8smVtW_qqWM/edit
    recordings_url: https://www.youtube.com/watch?v=phCA5-vWkVM&list=PL69nYSiGNLP2E8vmnqo5MwPOY25sDWIxb
  - description: SIG Network Multi-Network Meeting
    day: Wednesday
    time: "08:00"
    tz: PT (Pacific Time)
    frequency: weekly
    url: https://zoom.us/j/95680858961?pwd=M1c2TTdMZHpMUUtIYXRpbjRobkNJZz09
    archive_url: https://docs.google.com/document/d/1pe_0aOsI35BEsQJ-FhFH9Z_pWQcU2uqwAnOx2NIx6OY/edit
    recordings_url: https://www.youtube.com/watch?v=phCA5-vWkVM&list=PL69nYSiGNLP2E8vmnqo5MwPOY25sDWIxb
  - description: Sig-Network Code Jam
    day: Friday
    time: "08:30"
    tz: PT (Pacific Time)
    frequency: Last Friday of the Month
    url: https://zoom.us/j/96900767253
  contact:
    slack: sig-network
    mailing_list: https://groups.google.com/forum/#!forum/kubernetes-sig-network
    teams:
    - name: sig-network-api-reviews
      description: API Changes and Reviews
    - name: sig-network-bugs
      description: Bug Triage and Troubleshooting
    - name: sig-network-feature-requests
      description: Feature Requests
    - name: sig-network-misc
      description: General Discussion
    - name: sig-network-pr-reviews
      description: PR Reviews
    - name: sig-network-proposals
      description: Design Proposals
    - name: sig-network-test-failures
      description: Test Failures and Triage
    liaison:
      github: soltysh
      name: Maciej Szulik
  subprojects:
  - name: cluster-proportional-autoscaler
    owners:
    - https://raw.githubusercontent.com/kubernetes-sigs/cluster-proportional-autoscaler/master/OWNERS
  - name: cluster-proportional-vertical-autoscaler
    owners:
    - https://raw.githubusercontent.com/kubernetes-sigs/cluster-proportional-vertical-autoscaler/master/OWNERS
  - name: external-dns
    contact:
      slack: external-dns
    owners:
    - https://raw.githubusercontent.com/kubernetes-sigs/external-dns/master/OWNERS
  - name: gateway-api
    contact:
      slack: sig-network-gateway-api
    owners:
    - https://raw.githubusercontent.com/kubernetes-sigs/blixt/main/OWNERS
    - https://raw.githubusercontent.com/kubernetes-sigs/gateway-api/master/OWNERS
    - https://raw.githubusercontent.com/kubernetes-sigs/ingress2gateway/main/OWNERS
    - https://raw.githubusercontent.com/kubernetes/kubernetes/master/pkg/controller/endpoint/OWNERS
    - https://raw.githubusercontent.com/kubernetes/kubernetes/master/pkg/proxy/OWNERS
    - https://raw.githubusercontent.com/kubernetes/kubernetes/master/staging/src/k8s.io/cloud-provider/controllers/service/OWNERS
  - name: ingress
    owners:
    - https://raw.githubusercontent.com/kubernetes-sigs/ingress-controller-conformance/master/OWNERS
    - https://raw.githubusercontent.com/kubernetes/ingress-gce/master/OWNERS
    - https://raw.githubusercontent.com/kubernetes/ingress-nginx/master/OWNERS
  - name: iptables-wrappers
    owners:
    - https://raw.githubusercontent.com/kubernetes-sigs/iptables-wrappers/master/OWNERS
  - name: knftables
    owners:
    - https://raw.githubusercontent.com/kubernetes-sigs/knftables/master/OWNERS
  - name: kpng
    owners:
    - https://raw.githubusercontent.com/kubernetes-sigs/kpng/master/OWNERS
  - name: kube-dns
    owners:
    - https://raw.githubusercontent.com/kubernetes/dns/master/OWNERS
  - name: network-policy
    contact:
      slack: sig-network-policy-api
    owners:
    - https://raw.githubusercontent.com/kubernetes-sigs/kube-network-policies/master/OWNERS
    - https://raw.githubusercontent.com/kubernetes-sigs/network-policy-api/master/OWNERS
    - https://raw.githubusercontent.com/kubernetes/api/master/networking/OWNERS
  - name: node-ipam-controller
    owners:
    - https://raw.githubusercontent.com/kubernetes-sigs/node-ipam-controller/main/OWNERS
  - name: pod-networking
    owners:
    - https://raw.githubusercontent.com/kubernetes-sigs/ip-masq-agent/master/OWNERS
    - https://raw.githubusercontent.com/kubernetes/kubernetes/master/pkg/kubelet/network/OWNERS
- dir: sig-node
  name: Node
  mission_statement: >
    SIG Node is responsible for the components that support the controlled interactions
    between pods and host resources.

  charter_link: charter.md
  label: node
  leadership:
    chairs:
    - github: SergeyKanzhelev
      name: Sergey Kanzhelev
      company: Google
    - github: mrunalp
      name: Mrunal Patel
      company: Red Hat
    tech_leads:
    - github: dchen1107
      name: Dawn Chen
      company: Google
    - github: derekwaynecarr
      name: Derek Carr
      company: Red Hat
    - github: mrunalp
      name: Mrunal Patel
      company: Red Hat
  meetings:
  - description: Main SIG Meeting
    day: Tuesday
    time: "10:00"
    tz: PT (Pacific Time)
    frequency: weekly
    url: https://zoom.us/j/4799874685
    archive_url: https://docs.google.com/document/d/1Ne57gvidMEWXR70OxxnRkYquAoMpt56o75oZtg-OeBg/edit?usp=sharing
    recordings_url: https://www.youtube.com/playlist?list=PL69nYSiGNLP1wJPj5DYWXjiArF-MJ5fNG
  - description: Weekly CI/Triage Meeting
    day: Wednesday
    time: "10:00"
    tz: PT (Pacific Time)
    frequency: weekly
    url: https://zoom.us/j/4799874685
    archive_url: https://docs.google.com/document/d/1fb-ugvgdSVIkkuJ388_nhp2pBTy_4HEVg5848Xy7n5U/edit
  contact:
    slack: sig-node
    mailing_list: https://groups.google.com/forum/#!forum/kubernetes-sig-node
    teams:
    - name: sig-node-api-reviews
      description: API Changes and Reviews
    - name: sig-node-bugs
      description: Bug Triage and Troubleshooting
    - name: sig-node-feature-requests
      description: Feature Requests
    - name: sig-node-pr-reviews
      description: PR Reviews
    - name: sig-node-proposals
      description: Design Proposals
    - name: sig-node-test-failures
      description: Test Failures and Triage
    liaison:
      github: pacoxu
      name: Paco Xu 徐俊杰
  subprojects:
  - name: ci-testing
    contact:
      mailing_list: https://groups.google.com/g/kubernetes-sig-node-test-failures
    owners:
    - https://raw.githubusercontent.com/kubernetes/kubernetes/master/test/e2e/common/OWNERS
    - https://raw.githubusercontent.com/kubernetes/kubernetes/master/test/e2e/common/node/OWNERS
    - https://raw.githubusercontent.com/kubernetes/kubernetes/master/test/e2e/node/OWNERS
    - https://raw.githubusercontent.com/kubernetes/kubernetes/master/test/e2e_node/OWNERS
    - https://raw.githubusercontent.com/kubernetes/test-infra/master/config/jobs/kubernetes/sig-node/OWNERS
    - https://raw.githubusercontent.com/kubernetes/test-infra/master/config/testgrids/kubernetes/sig-node/OWNERS
    - https://raw.githubusercontent.com/kubernetes/test-infra/master/jobs/e2e_node/OWNERS
  - name: cri-api
    owners:
    - https://raw.githubusercontent.com/kubernetes/cri-api/master/OWNERS
    - https://raw.githubusercontent.com/kubernetes/kubernetes/master/staging/src/k8s.io/cri-api/OWNERS
    - https://raw.githubusercontent.com/kubernetes/kubernetes/master/staging/src/k8s.io/cri-api/pkg/OWNERS
  - name: cri-client
    owners:
    - https://raw.githubusercontent.com/kubernetes/cri-client/master/OWNERS
    - https://raw.githubusercontent.com/kubernetes/kubernetes/master/staging/src/k8s.io/cri-client/OWNERS
  - name: cri-tools
    owners:
    - https://raw.githubusercontent.com/kubernetes-sigs/cri-tools/master/OWNERS
  - name: kernel-module-management
    owners:
    - https://raw.githubusercontent.com/kubernetes-sigs/kernel-module-management/main/OWNERS
  - name: kubelet
    owners:
    - https://raw.githubusercontent.com/kubernetes/kubernetes/master/cmd/kubelet/OWNERS
    - https://raw.githubusercontent.com/kubernetes/kubernetes/master/pkg/kubelet/OWNERS
    - https://raw.githubusercontent.com/kubernetes/kubernetes/master/pkg/probe/OWNERS
    - https://raw.githubusercontent.com/kubernetes/kubernetes/master/pkg/security/apparmor/OWNERS
    - https://raw.githubusercontent.com/kubernetes/kubernetes/master/staging/src/k8s.io/component-helpers/node/OWNERS
  - name: node-api
    owners:
    - https://raw.githubusercontent.com/kubernetes/api/master/node/OWNERS
    - https://raw.githubusercontent.com/kubernetes/kubernetes/master/staging/src/k8s.io/api/node/OWNERS
  - name: node-feature-discovery
    owners:
    - https://raw.githubusercontent.com/kubernetes-sigs/node-feature-discovery-operator/master/OWNERS
    - https://raw.githubusercontent.com/kubernetes-sigs/node-feature-discovery/master/OWNERS
  - name: node-problem-detector
    contact:
      slack: node-problem-detector
    owners:
    - https://raw.githubusercontent.com/kubernetes/node-problem-detector/master/OWNERS
    - https://raw.githubusercontent.com/kubernetes/test-infra/master/config/jobs/kubernetes/node-problem-detector/OWNERS
  - name: resource-management
    owners:
    - https://raw.githubusercontent.com/kubernetes-sigs/dra-example-driver/main/OWNERS
    - https://raw.githubusercontent.com/kubernetes-sigs/noderesourcetopology-api/main/OWNERS
    - https://raw.githubusercontent.com/kubernetes/kubernetes/master/pkg/controller/resourceclaim/OWNERS
    - https://raw.githubusercontent.com/kubernetes/kubernetes/master/pkg/scheduler/framework/plugins/dynamicresources/OWNERS
    - https://raw.githubusercontent.com/kubernetes/kubernetes/master/staging/src/k8s.io/dynamic-resource-allocation/OWNERS
    - https://raw.githubusercontent.com/kubernetes/kubernetes/master/staging/src/k8s.io/kubelet/pkg/apis/dra/OWNERS
    - https://raw.githubusercontent.com/kubernetes/kubernetes/master/test/e2e/dra/OWNERS
    - https://raw.githubusercontent.com/kubernetes/kubernetes/master/test/e2e/testing-manifests/dra/OWNERS
  - name: security-profiles-operator
    contact:
      slack: security-profiles-operator
    owners:
    - https://raw.githubusercontent.com/kubernetes-sigs/security-profiles-operator/main/OWNERS
- dir: sig-release
  name: Release
  mission_statement: >
    Ensure quality Kubernetes releases

  charter_link: charter.md
  label: release
  leadership:
    chairs:
    - github: jeremyrickard
      name: Jeremy Rickard
      company: Microsoft
    - github: justaugustus
      name: Stephen Augustus
      company: Cisco
    - github: saschagrunert
      name: Sascha Grunert
      company: Red Hat
    tech_leads:
    - github: Verolop
      name: Verónica López
      company: PlanetScale
    - github: cpanato
      name: Carlos Tadeu Panato Jr.
      company: Chainguard, Inc
    - github: puerco
      name: Adolfo García Veytia
      company: Chainguard, Inc
    emeritus_leads:
    - github: alejandrox1
      name: Jorge Alarcon Ochoa
    - github: calebamiles
      name: Caleb Miles
    - github: hasheddan
      name: Daniel Mangum
    - github: jdumars
      name: Jaice Singer DuMars
    - github: tpepper
      name: Tim Pepper
  meetings:
  - description: Regular SIG Meeting APAC/EU Oriented Time
    day: Tuesday
    time: "14:30"
    tz: UTC
    frequency: biweekly
    url: https://zoom.us/j/327142148?pwd=RE9aZWtCc0hhOWs4ZTdXZ0hBM0ROdz09
    archive_url: https://bit.ly/k8s-sig-release-meeting
    recordings_url: https://bit.ly/k8s-sig-release-videos
  - description: Regular SIG Meeting US Oriented Time
    day: Tuesday
    time: "17:00"
    tz: UTC
    frequency: biweekly
    url: https://zoom.us/j/327142148?pwd=RE9aZWtCc0hhOWs4ZTdXZ0hBM0ROdz09
    archive_url: https://bit.ly/k8s-sig-release-meeting
    recordings_url: https://bit.ly/k8s-sig-release-videos
  contact:
    slack: sig-release
    mailing_list: https://groups.google.com/forum/#!forum/kubernetes-sig-release
    private_mailing_list: https://groups.google.com/a/kubernetes.io/g/sig-release-leads
    teams:
    - name: milestone-maintainers
      description: '[Milestone Maintainers](https://git.k8s.io/sig-release/release-team#milestone-maintainers)'
    - name: sig-release
      description: SIG Release Members
    - name: sig-release-admins
      description: Admins for SIG Release repositories
    - name: sig-release-leads
      description: Chairs, Technical Leads, and Program Managers for SIG Release
    liaison:
      github: palnabarun
      name: Nabarun Pal
  subprojects:
  - name: Release Engineering
    description: |
      The Release Engineering subproject is responsible for the [process/procedures](https://github.com/kubernetes/sig-release/tree/master/release-engineering) and [tools](https://github.com/kubernetes/release) used to create/maintain Kubernetes release artifacts.
    contact:
      slack: release-management
      mailing_list: https://groups.google.com/a/kubernetes.io/g/release-managers
      private_mailing_list: https://groups.google.com/a/kubernetes.io/g/release-managers-private
      teams:
      - name: build-admins
      - name: publishing-bot-admins
      - name: publishing-bot-maintainers
      - name: release-engineering
      - name: release-managers
        description: '[Release Managers](https://kubernetes.io/releases/release-managers/)'
      - name: repo-infra-admins
      - name: repo-infra-maintainers
    owners:
    - https://raw.githubusercontent.com/kubernetes-sigs/bom/main/OWNERS
    - https://raw.githubusercontent.com/kubernetes-sigs/downloadkubernetes/master/OWNERS
    - https://raw.githubusercontent.com/kubernetes-sigs/mdtoc/master/OWNERS
    - https://raw.githubusercontent.com/kubernetes-sigs/obscli/master/OWNERS
    - https://raw.githubusercontent.com/kubernetes-sigs/promo-tools/main/OWNERS
    - https://raw.githubusercontent.com/kubernetes-sigs/release-actions/master/OWNERS
    - https://raw.githubusercontent.com/kubernetes-sigs/release-notes/master/OWNERS
    - https://raw.githubusercontent.com/kubernetes-sigs/release-sdk/main/OWNERS
    - https://raw.githubusercontent.com/kubernetes-sigs/release-utils/main/OWNERS
    - https://raw.githubusercontent.com/kubernetes-sigs/tejolote/main/OWNERS
    - https://raw.githubusercontent.com/kubernetes-sigs/testgrid-json-exporter/main/OWNERS
    - https://raw.githubusercontent.com/kubernetes-sigs/zeitgeist/master/OWNERS
    - https://raw.githubusercontent.com/kubernetes/kubernetes/master/CHANGELOG/OWNERS
    - https://raw.githubusercontent.com/kubernetes/kubernetes/master/build/build-image/OWNERS
    - https://raw.githubusercontent.com/kubernetes/kubernetes/master/staging/publishing/OWNERS
    - https://raw.githubusercontent.com/kubernetes/publishing-bot/master/OWNERS
    - https://raw.githubusercontent.com/kubernetes/release/master/OWNERS
    - https://raw.githubusercontent.com/kubernetes/repo-infra/master/OWNERS
    - https://raw.githubusercontent.com/kubernetes/sig-release/master/release-engineering/OWNERS
    - https://raw.githubusercontent.com/kubernetes/website/main/content/en/releases/OWNERS
    - https://raw.githubusercontent.com/kubernetes/website/main/data/releases/OWNERS
    leads:
    - github: xmudrii
      name: Marko Mudrinić
      company: Kubermatic
  - name: Release Team
    description: |
      The Kubernetes Release Team is responsible for the day-to-day work required to successfully create releases of Kubernetes.
    contact:
      mailing_list: https://groups.google.com/a/kubernetes.io/g/release-team
      teams:
      - name: release-ci-signal
      - name: release-team
        description: Members of the current Release Team and subproject owners
      - name: release-team-bug-triage
      - name: release-team-comms
      - name: release-team-docs
      - name: release-team-enhancements
      - name: release-team-leads
        description: Release Team Leads for the current Kubernetes release cycle
      - name: release-team-release-notes
    owners:
    - https://raw.githubusercontent.com/kubernetes-sigs/release-team-shadow-stats/main/OWNERS
    - https://raw.githubusercontent.com/kubernetes/sig-release/master/release-team/OWNERS
    leads:
    - github: gracenng
      name: Grace Nguyen
    - github: katcosgrove
      name: Kat Cosgrove
      company: Dell
  - name: SIG Release Process Documentation
    description: |
      Documents and processes related to SIG Release
    owners:
    - https://raw.githubusercontent.com/kubernetes/sig-release/master/OWNERS
- dir: sig-scalability
  name: Scalability
  mission_statement: >
    SIG Scalability is responsible for defining and driving scalability goals for
    Kubernetes. We also coordinate and contribute to general system-wide scalability
    and performance improvements (not falling into the charter of other individual
    SIGs) by driving large architectural changes and finding bottlenecks, as well
    as provide guidance and consultations about any scalability and performance related
    aspects of Kubernetes. <br/> We are actively working on finding and removing various
    scalability bottlenecks which should lead us towards pushing system's scalability
    higher. This may include going beyond 5k nodes in the future - although that's
    not our priority as of now, this is very deeply in our area of interest and we
    are happy to guide and collaborate on any efforts towards that goal as long as
    they are not sacrificing on overall Kubernetes architecture (by making it non-maintainable,
    non-understandable, etc.).

  charter_link: charter.md
  label: scalability
  leadership:
    chairs:
    - github: marseel
      name: Marcel Zieba
      company: Isovalent
    - github: shyamjvs
      name: Shyam Jeedigunta
      company: Amazon
    tech_leads:
    - github: wojtek-t
      name: Wojciech Tyczynski
      company: Google
    emeritus_leads:
    - github: mm4tt
      name: Matt Matejczyk
  meetings:
  - description: Regular SIG Meeting
    day: Thursday
    time: "10:30"
    tz: PT (Pacific Time)
    frequency: bi-weekly ([upcoming meeting dates](#upcoming-meeting-dates))
    url: https://zoom.us/j/94252896018?pwd=cTlMMlBoTHZqUEdjRm9VY2NWNUg5dz09
    archive_url: https://docs.google.com/a/bobsplanet.com/document/d/1hEpf25qifVWztaeZPFmjNiJvPo-5JX1z0LSvvVY5G2g/edit?usp=drive_web
    recordings_url: https://www.youtube.com/watch?v=NDP1uYyom28&list=PL69nYSiGNLP2X-hzNTqyELU6jYS3p10uL
  contact:
    slack: sig-scalability
    mailing_list: https://groups.google.com/forum/#!forum/kubernetes-sig-scale
    teams:
    - name: sig-scalability-api-reviews
      description: API Changes and Reviews
    - name: sig-scalability-bugs
      description: Bug Triage and Troubleshooting
    - name: sig-scalability-feature-requests
      description: Feature Requests
    - name: sig-scalability-misc
      description: General Discussion
    - name: sig-scalability-pr-reviews
      description: PR Reviews
    - name: sig-scalability-proprosals
      description: Design Proposals
    - name: sig-scalability-test-failures
      description: Test Failures and Triage
    liaison:
      github: mrbobbytables
      name: Bob Killen
  subprojects:
  - name: kubernetes-scalability-and-performance-tests-and-validation
    description: '[Described below](#kubernetes-scalability-and-performance-tests-and-validation)'
    owners:
    - https://raw.githubusercontent.com/kubernetes/community/master/sig-scalability/processes/OWNERS
    - https://raw.githubusercontent.com/kubernetes/kubernetes/master/test/e2e/scalability/OWNERS
  - name: kubernetes-scalability-bottlenecks-detection
    description: '[Described below](#kubernetes-scalability-bottlenecks-detection)'
    owners:
    - https://raw.githubusercontent.com/kubernetes/community/master/sig-scalability/blogs/OWNERS
  - name: kubernetes-scalability-definition
    description: '[Described below](#kubernetes-scalability-definition)'
    owners:
    - https://raw.githubusercontent.com/kubernetes/community/master/sig-scalability/configs-and-limits/OWNERS
    - https://raw.githubusercontent.com/kubernetes/community/master/sig-scalability/slos/OWNERS
  - name: kubernetes-scalability-governance
    description: '[Described below](#kubernetes-scalability-governance)'
    owners:
    - https://raw.githubusercontent.com/kubernetes/community/master/sig-scalability/governance/OWNERS
  - name: kubernetes-scalability-test-frameworks
    description: '[Described below](#kubernetes-scalability-test-frameworks)'
    owners:
    - https://raw.githubusercontent.com/kubernetes/kubernetes/master/cluster/images/kubemark/OWNERS
    - https://raw.githubusercontent.com/kubernetes/kubernetes/master/cmd/kubemark/OWNERS
    - https://raw.githubusercontent.com/kubernetes/kubernetes/master/pkg/kubemark/OWNERS
    - https://raw.githubusercontent.com/kubernetes/kubernetes/master/test/kubemark/OWNERS
    - https://raw.githubusercontent.com/kubernetes/perf-tests/master/OWNERS
    - https://raw.githubusercontent.com/kubernetes/perf-tests/master/clusterloader2/OWNERS
- dir: sig-scheduling
  name: Scheduling
  mission_statement: >
    SIG Scheduling is responsible for the components that make Pod placement decisions.

  charter_link: charter.md
  label: scheduling
  leadership:
    chairs:
    - github: Huang-Wei
      name: Wei Huang
      company: Apple
    - github: ahg-g
      name: Abdullah Gharaibeh
      company: Google
    tech_leads:
    - github: Huang-Wei
      name: Wei Huang
      company: Apple
    - github: ahg-g
      name: Abdullah Gharaibeh
      company: Google
    - github: alculquicondor
      name: Aldo Culquicondor
      company: Google
    emeritus_leads:
    - github: bsalamat
      name: Bobby (Babak) Salamat
    - github: k82cn
      name: Klaus Ma
  meetings:
  - description: biweekly meeting (NA & Europe)
    day: Thursday
    time: "17:00"
    tz: UTC
    frequency: biweekly starting Thursday June 7, 2018
    url: https://zoom.us/j/841218129
    archive_url: https://docs.google.com/document/d/13mwye7nvrmV11q9_Eg77z-1w3X7Q1GTbslpml4J7F3A/edit
    recordings_url: https://www.youtube.com/watch?v=PweKj6SU7UA&list=PL69nYSiGNLP2vwzcCOhxrL3JVBc-eaJWI
  - description: descheduler biweekly meeting Europe time
    day: Tuesday
    time: "14:30"
    tz: CET
    frequency: biweekly starting Tuesday Feb 27, 2024
    url: https://zoom.us/j/841218129
    archive_url: https://docs.google.com/document/d/1Ang5shAFxuylO2RXMFGO7uxSe-IX3Y3PxoKIn1yPIEQ
    recordings_url: https://youtube.com/playlist?list=PLEafaZMk8MYYqoSncOkL8uutIcTsUQE_g
  - description: descheduler biweekly meeting North America time
    day: Tuesday
    time: "19:30"
    tz: CET
    frequency: biweekly starting Tuesday March 12, 2024
    url: https://zoom.us/j/841218129
    archive_url: https://docs.google.com/document/d/1Ang5shAFxuylO2RXMFGO7uxSe-IX3Y3PxoKIn1yPIEQ
    recordings_url: https://youtube.com/playlist?list=PLEafaZMk8MYYqoSncOkL8uutIcTsUQE_g
  contact:
    slack: sig-scheduling
    mailing_list: https://groups.google.com/forum/#!forum/kubernetes-sig-scheduling
    teams:
    - name: sig-scheduling-api-reviews
      description: API Changes and Reviews
    - name: sig-scheduling-bugs
      description: Bug Triage and Troubleshooting
    - name: sig-scheduling-feature-requests
      description: Feature Requests
    - name: sig-scheduling-misc
      description: General Discussion
    - name: sig-scheduling-pr-reviews
      description: PR Reviews
    - name: sig-scheduling-proposals
      description: Design Proposals
    - name: sig-scheduling-test-failures
      description: Test Failures and Triage
    liaison:
      github: BenTheElder
      name: Benjamin Elder
  subprojects:
  - name: cluster-capacity
    owners:
    - https://raw.githubusercontent.com/kubernetes-sigs/cluster-capacity/master/OWNERS
  - name: descheduler
    owners:
    - https://raw.githubusercontent.com/kubernetes-sigs/descheduler/master/OWNERS
  - name: kube-scheduler-simulator
    owners:
    - https://raw.githubusercontent.com/kubernetes-sigs/kube-scheduler-simulator/master/OWNERS
  - name: kube-scheduler-wasm-extension
    owners:
    - https://raw.githubusercontent.com/kubernetes-sigs/kube-scheduler-wasm-extension/main/OWNERS
  - name: kueue
    owners:
    - https://raw.githubusercontent.com/kubernetes-sigs/kueue/main/OWNERS
    leads:
    - github: alculquicondor
      name: Aldo Culquicondor
      company: Google
    - github: tenzen-y
      name: Yuki Iwai
      company: CyberAgent, Inc.
  - name: kwok
    owners:
    - https://raw.githubusercontent.com/kubernetes-sigs/kwok/main/OWNERS
  - name: scheduler
    owners:
    - https://raw.githubusercontent.com/kubernetes/kubernetes/master/cmd/kube-scheduler/OWNERS
    - https://raw.githubusercontent.com/kubernetes/kubernetes/master/pkg/scheduler/OWNERS
  - name: scheduler-plugins
    owners:
    - https://raw.githubusercontent.com/kubernetes-sigs/scheduler-plugins/master/OWNERS
- dir: sig-security
  name: Security
  mission_statement: >
    Covers horizontal security initiatives for the Kubernetes project, including regular
    security audits, the vulnerability management process, cross-cutting security
    documentation, and security community management.

  charter_link: charter.md
  label: security
  leadership:
    chairs:
    - github: IanColdwater
      name: Ian Coldwater
      company: Twilio
    - github: tabbysable
      name: Tabitha Sable
      company: Datadog
  meetings:
  - description: Regular SIG Meeting
    day: Thursday
    time: "9:00"
    tz: PT (Pacific Time)
    frequency: biweekly
    url: https://zoom.us/j/9934z1184192?pwd=L25Tc0ZOL3FqU09KNERlTU12dFhTQT09
    archive_url: https://docs.google.com/document/d/1GgmmNYN88IZ2v2NBiO3gdU8Riomm0upge_XNVxEYXp0/edit?usp=sharing
    recordings_url: https://www.youtube.com/playlist?list=PL69nYSiGNLP1mXOLAc9ti0oX8s_ookQCi
  contact:
    slack: sig-security
    mailing_list: https://groups.google.com/forum/#!forum/kubernetes-sig-security
    teams:
    - name: sig-security-leads
      description: SIG Security Leads
    - name: sig-security-pr-reviews
      description: SIG Security PR review notifications
    liaison:
      github: justaugustus
      name: Stephen Augustus
  subprojects:
  - name: security-assessments
    description: Security self assessments for upstream projects
    contact:
      slack: sig-security-assessments
    owners:
    - https://raw.githubusercontent.com/kubernetes/sig-security/main/sig-security-assessments/OWNERS
  - name: security-audit
    description: Third Party Security Audit
    owners:
    - https://raw.githubusercontent.com/kubernetes/sig-security/main/sig-security-external-audit/OWNERS
  - name: security-docs
    description: Security Documents and Documentation
    contact:
      slack: sig-security-docs
    owners:
    - https://raw.githubusercontent.com/kubernetes/sig-security/main/sig-security-docs/OWNERS
  - name: security-tooling
    description: Development and Enhancements of Security Tooling
    contact:
      slack: sig-security-tooling
    owners:
    - https://raw.githubusercontent.com/kubernetes/sig-security/main/sig-security-tooling/OWNERS
  - name: sig-security
    description: SIG Security discussions, documents, processes and other artifacts
    contact:
      slack: sig-security
    owners:
    - https://raw.githubusercontent.com/kubernetes/sig-security/master/OWNERS
- dir: sig-storage
  name: Storage
  mission_statement: >
    SIG Storage is responsible for ensuring that different types of file and block
    storage (whether ephemeral or persistent, local or remote) are available wherever
    a container is scheduled (including provisioning/creating, attaching, mounting,
    unmounting, detaching, and deleting of volumes), storage capacity management (container
    ephemeral storage usage, volume resizing, etc.), influencing scheduling of containers
    based on storage (data gravity, availability, etc.), and generic operations on
    storage (snapshoting, etc.).

  charter_link: charter.md
  label: storage
  leadership:
    chairs:
    - github: saad-ali
      name: Saad Ali
      company: Google
    - github: xing-yang
      name: Xing Yang
      company: VMware
    tech_leads:
    - github: jsafrane
      name: Jan Šafránek
      company: Red Hat
    - github: msau42
      name: Michelle Au
      company: Google
    emeritus_leads:
    - github: childsb
      name: Bradley Childs
  meetings:
  - description: Regular CSI Implementation meeting
    day: Monday and Wednesday
    time: "10:00"
    tz: PT (Pacific Time)
    frequency: weekly
    url: https://zoom.us/j/614261834
    archive_url: https://docs.google.com/document/d/1_hvq3nleqQEYatH9V_Gfep39jMzaFJRSN2ioA0PFq-Q/edit#
  - description: Regular SIG Meeting
    day: Thursday
    time: "9:00"
    tz: PT (Pacific Time)
    frequency: biweekly
    url: https://zoom.us/j/614261834
    archive_url: https://docs.google.com/document/d/1-8KEG8AjAgKznS9NFm3qWqkGyCHmvU6HVl0sk5hwoAE/edit?usp=sharing
    recordings_url: https://www.youtube.com/watch?v=Eh7Qa7KOL8o&list=PL69nYSiGNLP02-BMqJdfFgGxYQ4Nb-2Qq
  contact:
    slack: sig-storage
    mailing_list: https://groups.google.com/forum/#!forum/kubernetes-sig-storage
    teams:
    - name: sig-storage-api-reviews
      description: API Changes and Reviews
    - name: sig-storage-bugs
      description: Bug Triage and Troubleshooting
    - name: sig-storage-feature-requests
      description: Feature Requests
    - name: sig-storage-misc
      description: General Discussion
    - name: sig-storage-pr-reviews
      description: PR Reviews
    - name: sig-storage-proposals
      description: Design Proposals
    - name: sig-storage-test-failures
      description: Test Failures and Triage
    liaison:
      github: pacoxu
      name: Paco Xu 徐俊杰
  subprojects:
  - name: external-snapshot-metadata
    owners:
    - https://raw.githubusercontent.com/kubernetes-csi/external-snapshot-metadata/main/OWNERS
  - name: external-storage
    owners:
    - https://raw.githubusercontent.com/kubernetes-sigs/sig-storage-lib-external-provisioner/master/OWNERS
    - https://raw.githubusercontent.com/kubernetes-sigs/sig-storage-local-static-provisioner/master/OWNERS
  - name: git-sync
    owners:
    - https://raw.githubusercontent.com/kubernetes/git-sync/master/OWNERS
  - name: gluster-provisioner
    owners:
    - https://raw.githubusercontent.com/kubernetes-sigs/gluster-block-external-provisioner/master/OWNERS
    - https://raw.githubusercontent.com/kubernetes-sigs/gluster-file-external-provisioner/master/OWNERS
  - name: kubernetes-cosi
    contact:
      slack: sig-storage-cosi
    owners:
    - https://raw.githubusercontent.com/kubernetes-sigs/container-object-storage-interface-api/master/OWNERS
    - https://raw.githubusercontent.com/kubernetes-sigs/container-object-storage-interface-controller/master/OWNERS
    - https://raw.githubusercontent.com/kubernetes-sigs/container-object-storage-interface-provisioner-sidecar/master/OWNERS
    - https://raw.githubusercontent.com/kubernetes-sigs/container-object-storage-interface-spec/master/OWNERS
    - https://raw.githubusercontent.com/kubernetes-sigs/cosi-driver-sample/master/OWNERS
  - name: kubernetes-csi
    owners:
    - https://raw.githubusercontent.com/kubernetes-csi/cluster-driver-registrar/master/OWNERS
    - https://raw.githubusercontent.com/kubernetes-csi/csi-driver-host-path/master/OWNERS
    - https://raw.githubusercontent.com/kubernetes-csi/csi-driver-iscsi/master/OWNERS
    - https://raw.githubusercontent.com/kubernetes-csi/csi-driver-nfs/master/OWNERS
    - https://raw.githubusercontent.com/kubernetes-csi/csi-driver-nvmf/master/OWNERS
    - https://raw.githubusercontent.com/kubernetes-csi/csi-driver-smb/master/OWNERS
    - https://raw.githubusercontent.com/kubernetes-csi/csi-lib-iscsi/master/OWNERS
    - https://raw.githubusercontent.com/kubernetes-csi/csi-lib-utils/master/OWNERS
    - https://raw.githubusercontent.com/kubernetes-csi/csi-proxy/master/OWNERS
    - https://raw.githubusercontent.com/kubernetes-csi/csi-release-tools/master/OWNERS
    - https://raw.githubusercontent.com/kubernetes-csi/csi-test/master/OWNERS
    - https://raw.githubusercontent.com/kubernetes-csi/docs/master/OWNERS
    - https://raw.githubusercontent.com/kubernetes-csi/driver-registrar/master/OWNERS
    - https://raw.githubusercontent.com/kubernetes-csi/external-attacher/master/OWNERS
    - https://raw.githubusercontent.com/kubernetes-csi/external-health-monitor/master/OWNERS
    - https://raw.githubusercontent.com/kubernetes-csi/external-provisioner/master/OWNERS
    - https://raw.githubusercontent.com/kubernetes-csi/external-resizer/master/OWNERS
    - https://raw.githubusercontent.com/kubernetes-csi/external-snapshotter/master/OWNERS
    - https://raw.githubusercontent.com/kubernetes-csi/kubernetes-csi.github.io/master/OWNERS
    - https://raw.githubusercontent.com/kubernetes-csi/livenessprobe/master/OWNERS
    - https://raw.githubusercontent.com/kubernetes-csi/node-driver-registrar/master/OWNERS
    - https://raw.githubusercontent.com/kubernetes/csi-translation-lib/master/OWNERS
    - https://raw.githubusercontent.com/kubernetes/kubernetes/master/staging/src/k8s.io/csi-translation-lib/OWNERS
  - name: mount-utils
    owners:
    - https://raw.githubusercontent.com/kubernetes/kubernetes/master/staging/src/k8s.io/mount-utils/OWNERS
  - name: nfs-provisioner
    owners:
    - https://raw.githubusercontent.com/kubernetes-sigs/nfs-ganesha-server-and-external-provisioner/master/OWNERS
    - https://raw.githubusercontent.com/kubernetes-sigs/nfs-subdir-external-provisioner/master/OWNERS
  - name: volume-populators
    owners:
    - https://raw.githubusercontent.com/kubernetes-csi/lib-volume-populator/master/OWNERS
    - https://raw.githubusercontent.com/kubernetes-csi/volume-data-source-validator/master/OWNERS
  - name: volumes
    owners:
    - https://raw.githubusercontent.com/kubernetes/kubernetes/master/pkg/volume/OWNERS
- dir: sig-testing
  name: Testing
  mission_statement: >
    Interested in how we can most effectively test Kubernetes. We're interested specifically
    in making it easier for the community to run tests and contribute test results,
    to ensure Kubernetes is stable across a variety of cluster configurations and
    cloud providers.

  charter_link: charter.md
  label: testing
  leadership:
    chairs:
    - github: jbpratt
      name: Brady Pratt
      company: Red Hat
    - github: michelle192837
      name: Michelle Shepardson
      company: Google
    - github: xmcqueen
      name: Brian McQueen
      company: LinkedIn
    tech_leads:
    - github: BenTheElder
      name: Benjamin Elder
      company: Google
    - github: alvaroaleman
      name: Alvaro Aleman
      company: Red Hat
    - github: aojea
      name: Antonio Ojea
      company: Google
    - github: cjwagner
      name: Cole Wagner
      company: Google
    - github: pohly
      name: Patrick Ohly
      company: Intel
    emeritus_leads:
    - github: fejta
      name: Erick Fejta
    - github: spiffxp
      name: Aaron Crickenberger
    - github: stevekuznetsov
      name: Steve Kuznetsov
    - github: timothysc
      name: Timothy St. Clair
  meetings:
  - description: Hydrophone Office Hours
    day: Tuesday
    time: "13:00"
    tz: PT (Pacific Time)
    frequency: bi-weekly starting Tuesday April 16, 2024
    url: https://zoom.us/j/92022289212?pwd=VU5UWEtuU3ZYTmlYS3hSU3hLbTA0Zz09
  - description: SIG Testing Bi-Weekly Meeting
    day: Tuesday
    time: "10:00"
    tz: PT (Pacific Time)
    frequency: bi-weekly starting Tuesday August 13, 2019
    url: https://zoom.us/j/135450138?pwd=WGJyaVZzekJCWFBTMGJGTXVjUFJaUT09
    archive_url: https://bit.ly/k8s-sig-testing-notes
    recordings_url: https://bit.ly/k8s-sig-testing-videos
  contact:
    slack: sig-testing
    mailing_list: https://groups.google.com/forum/#!forum/kubernetes-sig-testing
    teams:
    - name: sig-testing
      description: General Discussion
    - name: sig-testing-pr-reviews
      description: PR Reviews
    liaison:
      github: pacoxu
      name: Paco Xu 徐俊杰
  subprojects:
  - name: Cloud Provider for KIND
    description: |
      Cloud provider for KIND clusters
    owners:
    - https://raw.githubusercontent.com/kubernetes-sigs/cloud-provider-kind/main/OWNERS
  - name: boskos
    description: |
      Boskos is a resource manager service that handles different kinds of resources and transitions between different states. We use it on the Kubernetes project to manage pools of GCP projects for CI/CD.
    owners:
    - https://raw.githubusercontent.com/kubernetes-sigs/boskos/master/OWNERS
    - https://raw.githubusercontent.com/kubernetes/test-infra/master/boskos/OWNERS
  - name: e2e-framework
    description: |
      An experimental e2e testing framework for Kubernetes clusters.
    owners:
    - https://raw.githubusercontent.com/kubernetes-sigs/e2e-framework/main/OWNERS
  - name: hydrophone
    description: |
      Hydrophone is a lightweight Kubernetes conformance tests runner
    owners:
    - https://raw.githubusercontent.com/kubernetes-sigs/hydrophone/main/OWNERS
  - name: kind
    description: |
      Kubernetes IN Docker. Run Kubernetes test clusters on your local machine using Docker containers as nodes.
    contact:
      slack: kind
    owners:
    - https://raw.githubusercontent.com/kubernetes-sigs/kind/main/OWNERS
  - name: kubetest2
    description: |
      Kubetest2 is the framework for launching and running end-to-end tests on kubernetes.
      It is the next significant iteration of kubetest. We will be deprecating kubetest going forward.
    owners:
    - https://raw.githubusercontent.com/kubernetes-sigs/kubetest2/master/OWNERS
    - https://raw.githubusercontent.com/kubernetes/test-infra/master/kubetest/OWNERS
  - name: prow
    description: |
      Prow is a CI/CD system based on Kubernetes. See prow.k8s.io to see it in action for the Kubernetes project
    contact:
      slack: prow
    owners:
    - https://raw.githubusercontent.com/kubernetes-sigs/prow/main/OWNERS
  - name: sig-testing
    description: |
      Home for SIG Testing discussion and documents.
    owners:
    - https://raw.githubusercontent.com/kubernetes/sig-testing/master/OWNERS
  - name: test-infra
    description: |
      Miscellaneous tools and configuration to run the testing infrastructure for the Kubernetes project
    owners:
    - https://raw.githubusercontent.com/kubernetes/test-infra/master/OWNERS
  - name: testgrid
    description: |
      Welcome to TestGrid, a highly-configurable, interactive dashboard for viewing your test results in a grid!
      This hosts Kubernetes-related projects for TestGrid (currently, the new frontend). See https://github.com/GoogleCloudPlatform/testgrid for the main repository (currently, backend components).
    owners:
    - https://raw.githubusercontent.com/kubernetes-sigs/testgrid/main/OWNERS
  - name: testing-commons
    description: |
      **[best-effort]** The testing-commons subproject focuses on matters of code structure, layout, and execution of kubernetes/kubernetes test code. It is currently staffed on a best-effort basis; please bring discussions to the sig-testing slack channel or meeting. For historical context, please see the [former testing-commons meeting agenda](https://docs.google.com/document/d/1TOC8vnmlkWw6HRNHoe5xSv5-qv7LelX6XK3UVCHuwb0/edit) and [archived testing-commons slack channel](https://kubernetes.slack.com/archives/C9NK9KFFW)
    owners:
    - https://raw.githubusercontent.com/kubernetes/kubernetes/master/test/OWNERS
- dir: sig-ui
  name: UI
  mission_statement: >
    Covers all things UI related. Efforts are centered around Kubernetes Dashboard:
    a general purpose, web-based UI for Kubernetes clusters. It allows users to manage
    applications running in the cluster and troubleshoot them, as well as manage the
    cluster itself.

  charter_link: charter.md
  label: ui
  leadership:
    chairs:
    - github: floreks
      name: Sebastian Florek
      company: Plural
    - github: maciaszczykm
      name: Marcin Maciaszczyk
      company: Plural
    - github: shu-mutou
      name: Shu Muto
      company: NEC
    emeritus_leads:
    - github: danielromlein
      name: Dan Romlein
    - github: jeefy
      name: Jeffrey Sica
  meetings: []
  contact:
    slack: sig-ui
    mailing_list: https://groups.google.com/forum/#!forum/kubernetes-sig-ui
    liaison:
      github: soltysh
      name: Maciej Szulik
  subprojects:
  - name: dashboard
    owners:
    - https://raw.githubusercontent.com/kubernetes/dashboard/master/OWNERS
- dir: sig-windows
  name: Windows
  mission_statement: >
    Focuses on supporting Windows Node and scheduling Windows containers on Kubernetes.

  charter_link: charter.md
  label: windows
  leadership:
    chairs:
    - github: aravindhp
      name: Aravindh Puthiyaparambil
      company: Softdrive Technologies Group Inc.
    - github: marosset
      name: Mark Rossetti
      company: Microsoft
    tech_leads:
    - github: claudiubelu
      name: Claudiu Belu
      company: Cloudbase Solutions
    - github: jsturtevant
      name: James Sturtevant
      company: Microsoft
    - github: knabben
      name: Amim Knabben
      company: VMware
    - github: marosset
      name: Mark Rossetti
      company: Microsoft
    emeritus_leads:
    - github: PatrickLang
      name: Patrick Lang
    - github: benmoss
      name: Ben Moss
    - github: ddebroy
      name: Deep Debroy
    - github: jayunit100
      name: Jay Vyas
    - github: michmike
      name: Michael Michael
  meetings:
  - description: Backlog Refinement  / Bug Triage Meeting
    day: Thursday
    time: "12:30"
    tz: Eastern Time (ET)
    frequency: biweekly
    url: https://zoom.us/j/94389601840?pwd=MCs2SEJQWG0zUWpBS3Nod0ZNMmVXQT09
  - description: Regular SIG Meeting
    day: Tuesday
    time: "12:30"
    tz: Eastern Time (ET)
    frequency: weekly
    url: https://zoom.us/j/96892680257?pwd=TVNyMzB4VVMwRGZnUkgzT1dnb2szZz09
    archive_url: https://docs.google.com/document/d/1aCcqSDBuXQ2gTbBg6QuGvLxCmzlSrAbTfflCTmo-960/
    recordings_url: https://www.youtube.com/playlist?list=PL69nYSiGNLP2OH9InCcNkWNu2bl-gmIU4
  - description: Weekly CI Meeting
    day: Tuesday
    time: "12:15"
    tz: Eastern Time (ET)
    frequency: weekly
    url: https://zoom.us/j/96892680257?pwd=TVNyMzB4VVMwRGZnUkgzT1dnb2szZz09
    archive_url: https://docs.google.com/document/d/1j2XEKXNyGaSO0XZNkSQUliaT48ZQl6StLhrsVurJoco/edit#
  contact:
    slack: sig-windows
    mailing_list: https://groups.google.com/forum/#!forum/kubernetes-sig-windows
    teams:
    - name: sig-windows-bugs
      description: Bug Triage and Troubleshooting
    - name: sig-windows-feature-requests
      description: Feature Requests
    - name: sig-windows-misc
      description: General Discussion
    liaison:
      github: BenTheElder
      name: Benjamin Elder
  subprojects:
  - name: windows-gmsa
    owners:
    - https://raw.githubusercontent.com/kubernetes-sigs/windows-gmsa/master/OWNERS
  - name: windows-operational-readiness
    owners:
    - https://raw.githubusercontent.com/kubernetes-sigs/windows-operational-readiness/main/OWNERS
  - name: windows-samples
    owners:
    - https://raw.githubusercontent.com/kubernetes-sigs/sig-windows-samples/master/OWNERS
  - name: windows-service-proxy
    owners:
    - https://raw.githubusercontent.com/kubernetes-sigs/windows-service-proxy/main/OWNERS
  - name: windows-testing
    owners:
    - https://raw.githubusercontent.com/kubernetes-sigs/windows-testing/master/OWNERS
  - name: windows-tools
    owners:
    - https://raw.githubusercontent.com/kubernetes-sigs/sig-windows-dev-tools/master/OWNERS
    - https://raw.githubusercontent.com/kubernetes-sigs/sig-windows-tools/master/OWNERS
workinggroups:
- dir: wg-batch
  name: Batch
  mission_statement: >
    Discuss and enhance the support for Batch (eg. HPC, AI/ML, data analytics, CI)
    workloads in core Kubernetes. We want to unify the way users deploy batch workloads
    to improve portability and to simplify supportability for Kubernetes providers.

  charter_link: charter.md
  stakeholder_sigs:
  - Apps
  - Autoscaling
  - Node
  - Scheduling
  label: batch
  leadership:
    chairs:
    - github: alculquicondor
      name: Aldo Culquicondor
      company: Google
    - github: mwielgus
      name: Marcin Wielgus
      company: Google
    - github: soltysh
      name: Maciej Szulik
      company: Red Hat
    - github: swatisehgal
      name: Swati Sehgal
      company: Red Hat
    emeritus_leads:
    - github: Huang-Wei
      name: Wei Huang
    - github: ahg-g
      name: Abdullah Gharaibeh
    - github: endocrimes
      name: Danielle Lancashire
  meetings:
  - description: Regular Meeting ([Calendar](https://calendar.google.com/calendar/embed?src=8ulop9k0jfpuo0t7kp8d9ubtj4%40group.calendar.google.com))
    day: Thursdays (starting February 15th 2024)
    time: 3PM
    tz: CET (Central European Time)
    frequency: monthly
    url: https://zoom.us/j/98329676612?pwd=c0N2bVV1aTh2VzltckdXSitaZXBKQT09
    archive_url: https://docs.google.com/document/d/1XOeUN-K0aKmJJNq7H07r74n-mGgSFyiEDQ3ecwsGhec/edit
    recordings_url: https://www.youtube.com/playlist?list=PL69nYSiGNLP1U1eU1NPyflIGmwzcXPsev
  - description: Regular Meeting ([Calendar](https://calendar.google.com/calendar/embed?src=8ulop9k0jfpuo0t7kp8d9ubtj4%40group.calendar.google.com))
    day: Thursdays (starting February 1st 2024)
    time: 3PM
    tz: PT (Pacific Time)
    frequency: monthly
    url: https://zoom.us/j/98329676612?pwd=c0N2bVV1aTh2VzltckdXSitaZXBKQT09
    archive_url: https://docs.google.com/document/d/1XOeUN-K0aKmJJNq7H07r74n-mGgSFyiEDQ3ecwsGhec/edit
    recordings_url: https://www.youtube.com/playlist?list=PL69nYSiGNLP1U1eU1NPyflIGmwzcXPsev
  contact:
    slack: wg-batch
    mailing_list: https://groups.google.com/a/kubernetes.io/g/wg-batch
    liaison:
      github: mrbobbytables
      name: Bob Killen
- dir: wg-data-protection
  name: Data Protection
  mission_statement: >
    A Working Group dedicated to promoting data protection support in Kubernetes,
    identifying missing functionality and working together to design features to enable
    data protection support. Involves collaboration with multiple SIGs such as Apps
    and Storage.

    This [work-in-progress doc](https://docs.google.com/document/d/1yHbW0hxHehQzdaL7AWSl81OW4f2OcBoskXTbezx92-U/edit#)
    tracks missing building blocks we have identified and what we are working on to
    fill the gaps.

  charter_link: charter.md
  stakeholder_sigs:
  - Apps
  - Storage
  label: data-protection
  leadership:
    chairs:
    - github: xing-yang
      name: Xing Yang
      company: VMware
    - github: yuxiangqian
      name: Xiangqian Yu
      company: Google
  meetings:
  - description: Regular WG Meeting
    day: Wednesday
    time: "9:00"
    tz: PT (Pacific Time)
    frequency: bi-weekly
    url: https://zoom.us/j/6933410772
    archive_url: https://docs.google.com/document/d/15tLCV3csvjHbKb16DVk-mfUmFry_Rlwo-2uG6KNGsfw/edit
    recordings_url: https://www.youtube.com/playlist?list=PL69nYSiGNLP336DulLgPdlWJ_gzRz1iL5
  contact:
    slack: wg-data-protection
    mailing_list: https://groups.google.com/forum/#!forum/kubernetes-data-protection
    liaison:
      github: pohly
      name: Patrick Ohly
- dir: wg-device-management
  name: Device Management
  mission_statement: >
    Enable simple and efficient configuration, sharing, and allocation of accelerators
    and other specialized devices.

    [Additional context](https://groups.google.com/a/kubernetes.io/g/dev/c/YWXGXe07A5w/m/OqLvdQ47BQAJ)

  charter_link: charter.md
  stakeholder_sigs:
  - Architecture
  - Autoscaling
  - Network
  - Node
  - Scheduling
  label: device-management
  leadership:
    chairs:
    - github: johnbelamaric
      name: John Belamaric
      company: Google
    - github: klueska
      name: Kevin Klues
      company: NVIDIA
    - github: pohly
      name: Patrick Ohly
      company: Intel
  meetings:
  - description: Regular WG Meeting
    day: Tuesday
    time: "8:30"
    tz: PT (Pacific Time)
    frequency: biweekly
    url: TBD
    archive_url: https://docs.google.com/document/d/1qxI87VqGtgN7EAJlqVfxx86HGKEAc2A3SKru8nJHNkQ/edit?usp=sharing
    recordings_url: TBD
  contact:
    slack: wg-device-management
    mailing_list: https://groups.google.com/a/kubernetes.io/g/wg-device-management
    liaison:
      github: pohly
      name: Patrick Ohly
- dir: wg-lts
  name: LTS
  mission_statement: >
    The working group is organized with the goal of developing a better understanding
    of what "Long Term Support" might mean for Kubernetes, those who support Kubernetes,
    and end users. The working group will investigate changes the Kubernetes project
    could make related to the better understanding of what long term support might
    mean. The working group will also determine the feasibility, benefits, **cost**,
    and prerequisites of any such changes.

  stakeholder_sigs:
  - Architecture
  - Cluster Lifecycle
  - K8s Infra
  - Release
  - Security
  - Testing
  label: lts
  leadership:
    chairs:
    - github: jeremyrickard
      name: Jeremy Rickard
      company: Microsoft
    - github: liggitt
      name: Jordan Liggitt
      company: Google
    - github: micahhausler
      name: Micah Hausler
      company: Amazon
  meetings:
  - description: Regular WG Meeting
    day: Tuesday
    time: "07:00"
    tz: PT (Pacific Time)
    frequency: biweekly
    url: https://zoom.us/j/92480197536?pwd=dmtSMGJRQmNYYTIyZkFlQ25JRngrdz09
    archive_url: https://docs.google.com/document/d/1RI_EL35MwQxrHqlWvtQNINhOSWergL3hmOSgC5PeZss/edit
    recordings_url: https://www.youtube.com/playlist?list=PL69nYSiGNLP13_zDqYfUjfLZ2Lu9a3pv-
  contact:
    slack: wg-lts
    mailing_list: https://groups.google.com/a/kubernetes.io/g/wg-lts
    liaison:
      github: palnabarun
      name: Nabarun Pal
- dir: wg-policy
  name: Policy
  mission_statement: >
    Provide an overall architecture that describes both the current policy related
    implementations as well as future policy related proposals in Kubernetes. Through
    a collaborative method, we want to present both dev and end user a universal view
    of policy architecture in Kubernetes.

  stakeholder_sigs:
  - Architecture
  - Auth
  - Multicluster
  - Network
  - Node
  - Scheduling
  - Storage
  label: policy
  leadership:
    chairs:
    - github: JimBugwadia
      name: Jim Bugwadia
      company: Kyverno/Nirmata
    - github: poonam-lamba
      name: Poonam Lamba
      company: Google
    - github: sudermanjr
      name: Andy Suderman
      company: Fairwinds
    emeritus_leads:
    - github: rficcaglia
      name: Robert Ficcaglia
  meetings:
  - description: Regular WG Meeting
    day: Wednesday
    time: "8:00"
    tz: PT (Pacific Time)
    frequency: semimonthly
    url: https://zoom.us/j/7375677271
    archive_url: https://docs.google.com/document/d/1ihFfEfgViKlUMbY2NKxaJzBkgHh-Phk5hqKTzK-NEEs/edit?usp=sharing
  contact:
    slack: wg-policy
    mailing_list: https://groups.google.com/forum/#!forum/kubernetes-wg-policy
    liaison:
      github: pohly
      name: Patrick Ohly
- dir: wg-serving
  name: Serving
  mission_statement: >
    Discuss and enhance the support of inference serving for accelerated workloads
    in Kubernetes. Make Kubernetes the natural choice for hosting production inference
    reliably, and improve all serving workloads along the way.

  charter_link: charter.md
  stakeholder_sigs:
  - Apps
  - Architecture
  - Autoscaling
  - Instrumentation
  - Network
  - Node
  - Scheduling
  - Storage
  label: serving
  leadership:
    chairs:
    - github: ArangoGutierrez
      name: Eduardo Arango
      company: NVIDIA
    - github: Jeffwan
      name: Jiaxin Shan
      company: Bytedance
    - github: SergeyKanzhelev
      name: Sergey Kanzhelev
      company: Google
    - github: terrytangyuan
      name: Yuan Tang
      company: Red Hat
  meetings:
  - description: WG Serving weekly meeting ([Calendar](https://calendar.google.com/calendar/embed?src=e896b769743f3877edfab2d4c6a14132b2aa53287021e9bbf113cab676da54ba%40group.calendar.google.com))
    day: Wednesday
    time: 9:00 AM
    tz: PT (Pacific Time)
    frequency: weekly
    url: https://zoom.us/j/93517402529?pwd=RnkwUUQ4L3J2QmNYYlNBcnZGbXcvQT09
    archive_url: https://docs.google.com/document/d/1aExJFtaLnO-TM6_2uILgI8NI0IjOm7FcwLABBKEMEo0/edit
    recordings_url: https://www.youtube.com/playlist?list=TODO
  contact:
    slack: wg-serving
    mailing_list: https://groups.google.com/a/kubernetes.io/g/wg-serving
    liaison:
      github: soltysh
      name: Maciej Szulik
- dir: wg-structured-logging
  name: Structured Logging
  mission_statement: >
    Modernize logging in Kubernetes core components, allowing users to efficiently
    consume, process, store and analyse information stored in logs.

  charter_link: charter.md
  stakeholder_sigs:
  - API Machinery
  - Architecture
  - Cloud Provider
  - Instrumentation
  - Network
  - Node
  - Scheduling
  - Storage
  label: structured-logging
  leadership:
    chairs:
    - github: mengjiao-liu
      name: Mengjiao Liu
      company: DaoCloud
    - github: pohly
      name: Patrick Ohly
      company: Intel
  meetings: []
  contact:
    slack: wg-structured-logging
    mailing_list: https://groups.google.com/forum/#!forum/kubernetes-wg-structured-logging
    liaison:
      github: palnabarun
      name: Nabarun Pal
usergroups: []
committees:
- dir: committee-code-of-conduct
  name: Code of Conduct
  mission_statement: >
    The Kubernetes Code of Conduct Committee (CoCC) is the body that is responsible
    for enforcing and maintaining the Kubernetes Code of Conduct.

  charter_link: charter.md
  label: code-of-conduct
  leadership:
    chairs:
    - github: AnaMMedina21
      name: Ana Margarita Medina
      company: Lightstep
    - github: endocrimes
      name: Danielle Lancashire
      company: Independent
    - github: hlipsig
      name: Hilliary Lipsig
      company: Red Hat
    - github: jeremyrickard
      name: Jeremy Rickard
      company: Microsoft
    - github: salaxander
      name: Xander Grzywinski
      company: Defense Unicorns
    emeritus_leads:
    - github: AevaOnline
      name: Aeva Black
    - github: Bradamant3
      name: Jennifer Rondeau
    - github: carolynvs
      name: Carolyn Van Slyck
    - github: celestehorgan
      name: Celeste Horgan
    - github: cpanato
      name: Carlos Tadeu Panato Jr.
    - github: detiber
      name: Jason DeTiberus
    - github: eparis
      name: Eric Paris
    - github: jdumars
      name: Jaice Singer DuMars
    - github: karenhchu
      name: Karen Chu
    - github: palnabarun
      name: Nabarun Pal
    - github: parispittman
      name: Paris Pittman
    - github: tashimi
      name: Tasha Drew
    - github: tpepper
      name: Tim Pepper
    - github: vllry
      name: Vallery Lancey
  meetings: []
  contact:
    slack: code-of-conduct
    private_mailing_list: conduct@kubernetes.io
    teams:
    - name: code-of-conduct-committee
      description: General Discussion
    liaison:
      github: palnabarun
      name: Nabarun Pal
- dir: committee-security-response
  name: Security Response
  mission_statement: >
    The Kubernetes Security Response Committee is the body that is responsible for
    receiving and responding to reports of security issues in Kubernetes projects.

  label: security-response
  leadership:
    chairs:
    - github: SaranBalaji90
      name: Sri Saran Balaji
      company: Amazon
    - github: cjcullen
      name: CJ Cullen
      company: Google
    - github: cji
      name: Craig Ingram
      company: Google
    - github: enj
      name: Mo Khan
      company: Microsoft
    - github: joelsmith
      name: Joel Smith
      company: Red Hat
    - github: micahhausler
      name: Micah Hausler
      company: Amazon
    - github: ritazh
      name: Rita Zhang
      company: Microsoft
    - github: tabbysable
      name: Tabitha Sable
      company: Datadog
    emeritus_leads:
    - github: lukehinds
      name: Luke Hinds
    - github: swamymsft
      name: Swamy Shivaganga Nagaraju
    - github: tallclair
      name: Tim Allclair
  meetings: []
  contact:
    private_mailing_list: security@kubernetes.io
    teams:
    - name: security-response-committee
      description: General Discussion
    liaison:
      github: justaugustus
      name: Stephen Augustus
  subprojects:
  - name: committee-security-response
    description: Policies and documentation for the Security Response Committee
    owners:
    - https://raw.githubusercontent.com/kubernetes/committee-security-response/main/OWNERS
- dir: committee-steering
  name: Steering
  mission_statement: >
    The Kubernetes Steering Committee is the governing body of the Kubernetes project,
    providing decision-making and oversight pertaining to the Kubernetes project bylaws,
    sub-organizations, and financial planning. The Steering Committee also defines
    the project values and structure.

  charter_link: https://git.k8s.io/steering/charter.md
  label: steering
  leadership:
    chairs:
    - github: BenTheElder
      name: Benjamin Elder
      company: Google
    - github: justaugustus
      name: Stephen Augustus
      company: Cisco
    - github: mrbobbytables
      name: Bob Killen
      company: Google
    - github: pacoxu
      name: Paco Xu 徐俊杰
      company: DaoCloud
    - github: palnabarun
      name: Nabarun Pal
      company: VMware
    - github: pohly
      name: Patrick Ohly
      company: Intel
    - github: soltysh
      name: Maciej Szulik
      company: Red Hat
  meetings:
  - description: Private Steering Committee Meeting
    day: third Monday
    time: "9:30"
    tz: PT (Pacific Time)
    frequency: monthly
    url: https://bit.ly/k8s-steering-wd
    recordings_url: https://www.youtube.com/watch?v=YAzgJRQxsdc&list=PL69nYSiGNLP1yP1B_nd9-drjoxp0Q14qM
  - description: Public Steering Committee Meeting
    day: first Wednesday
    time: "8:00"
    tz: PT (Pacific Time)
    frequency: monthly
    url: https://bit.ly/k8s-steering-wd
    recordings_url: https://www.youtube.com/watch?v=YAzgJRQxsdc&list=PL69nYSiGNLP1yP1B_nd9-drjoxp0Q14qM
  contact:
    slack: steering-committee
    mailing_list: https://groups.google.com/a/kubernetes.io/forum/#!forum/steering
    private_mailing_list: steering-private@kubernetes.io
    teams:
    - name: steering-committee
      description: General Discussion
  subprojects:
  - name: steering
    description: Steering Committee policies, documentation, and funding requests
    owners:
    - https://raw.githubusercontent.com/kubernetes/steering/master/OWNERS<|MERGE_RESOLUTION|>--- conflicted
+++ resolved
@@ -1537,15 +1537,9 @@
       name: Rey Lejano
       company: Red Hat
     tech_leads:
-<<<<<<< HEAD
     - github: salaxander
       name: Xander Grzywinski
       company: Defense Unicorns
-    - github: sftim
-      name: Tim Bannister
-      company: The Scale Factory
-=======
->>>>>>> e4ae2d53
     - github: tengqm
       name: Qiming Teng
       company: Sangfor Technologies
